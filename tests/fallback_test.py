# Copyright 2024 gRPC authors.
#
# Licensed under the Apache License, Version 2.0 (the "License");
# you may not use this file except in compliance with the License.
# You may obtain a copy of the License at
#
#     http://www.apache.org/licenses/LICENSE-2.0
#
# Unless required by applicable law or agreed to in writing, software
# distributed under the License is distributed on an "AS IS" BASIS,
# WITHOUT WARRANTIES OR CONDITIONS OF ANY KIND, either express or implied.
# See the License for the specific language governing permissions and
# limitations under the License.

import datetime
import logging
import socket

import absl
from absl import flags
from absl.testing import absltest
from grpc_channelz.v1 import channelz_pb2
from typing_extensions import TypeAlias, override

import framework
<<<<<<< HEAD
from framework.helpers import skips
=======
from framework.helpers import retryers
>>>>>>> bdfb1d1d
import framework.helpers.docker
import framework.helpers.logs
import framework.helpers.xds_resources
import framework.xds_flags
import framework.xds_k8s_testcase

_Lang = skips.Lang

logger = logging.getLogger(__name__)

_CONTROL_PLANE_IMAGE = flags.DEFINE_string(
    "control_plane_image",
    "us-docker.pkg.dev/grpc-testing/psm-interop/test-control-plane:latest",
    "Control plane (xDS config) server image",
)
_HOST_NAME = flags.DEFINE_string(
    "host_name",
    "host.docker.internal",
    "Host name all the services are bound on",
)
_NODE_ID = flags.DEFINE_string("node", "test-id", "Node ID")
_STATUS_TIMEOUT_MS = flags.DEFINE_integer(
    "status_timeout_ms",
    15000,
    "Duration (in ms) that the test will wait for xDS channel to change the status",
)
_STATUS_POLL_INTERVAL_MS = flags.DEFINE_integer(
    "status_poll_interval_ms", 300, "Channel status poll interval (in ms)"
)
_STATS_REQUEST_TIMEOUT_S = flags.DEFINE_integer(
    "stats_request_timeout_s",
    300,
    "Number of seconds the client will wait for the requested number of RPCs",
)
_LISTENER = "listener_0"

absl.flags.adopt_module_key_flags(framework.xds_k8s_testcase)


class FallbackTest(absltest.TestCase):
    bootstrap: framework.helpers.docker.Bootstrap = None
    dockerInternalIp: str
    primary_port: int
    fallback_port: int

    @staticmethod
    def setUpClass():
        client_lang = skips.get_lang(framework.xds_k8s_flags.CLIENT_IMAGE.value)
        if client_lang == _Lang.NODE:
            logger.info("Skipping fallback test with Node.js")
            raise absltest.SkipTest(f"Unsupported language: Node.js")

        # Use the host IP for when we need to use IP address and not the host
        # name, such as EDS resources
        FallbackTest.dockerInternalIp = socket.gethostbyname(
            socket.gethostname()
        )
        FallbackTest.primary_port = framework.helpers.docker.get_free_port()
        FallbackTest.fallback_port = framework.helpers.docker.get_free_port()
        servers = [
            f"{_HOST_NAME.value}:{FallbackTest.primary_port}",
            f"{_HOST_NAME.value}:{FallbackTest.fallback_port}",
        ]
        FallbackTest.bootstrap = framework.helpers.docker.Bootstrap(
            framework.helpers.logs.log_dir_mkdir("bootstrap"), servers=servers
        )

    def setUp(self):
        self.process_manager = framework.helpers.docker.ProcessManager(
            bootstrap=FallbackTest.bootstrap,
            node_id=_NODE_ID.value,
        )

    def start_client(self, port: int = None, name: str = None):
        return framework.helpers.docker.Client(
            manager=self.process_manager,
            name=name or framework.xds_flags.CLIENT_NAME.value,
            port=port or get_free_port(),
            url=f"xds:///{_LISTENER}",
            image=framework.xds_k8s_flags.CLIENT_IMAGE.value,
            stats_request_timeout_s=_STATS_REQUEST_TIMEOUT_S.value,
        )

    def start_control_plane(
        self, name: str, port: int, upstream_port: int, cluster_name=None
    ):
        return framework.helpers.docker.ControlPlane(
            self.process_manager,
            name=name,
            port=port,
            initial_resources=framework.helpers.xds_resources.build_listener_and_cluster(
                listener_name=_LISTENER,
                cluster_name=cluster_name or f"initial_cluster_for_{name}",
                upstream_host=FallbackTest.dockerInternalIp,
                upstream_port=upstream_port,
            ),
            image=_CONTROL_PLANE_IMAGE.value,
        )

    def start_server(self, name: str, port: int = None):
        logger.debug('Starting server "%s"', name)
        port = get_free_port() if port is None else port
        return framework.helpers.docker.GrpcProcess(
            name=name,
            port=port,
            image=framework.xds_k8s_flags.SERVER_IMAGE_CANONICAL.value,
            manager=self.process_manager,
            ports={8080: port},
            command=[],
        )

    def assert_ads_connections(
        self,
        client: framework.helpers.docker.Client,
        primary_status: channelz_pb2.ChannelConnectivityState.State,
        fallback_status: channelz_pb2.ChannelConnectivityState.State,
    ):
<<<<<<< HEAD
        self.assertEqual(
            client.expect_channel_status(
                self.primary_port,
                primary_status,
                timeout=datetime.timedelta(
                    milliseconds=_STATUS_TIMEOUT_MS.value
                ),
                poll_interval=datetime.timedelta(
                    milliseconds=_STATUS_POLL_INTERVAL_MS.value
                ),
=======
        self.assertTrue(
            self.ads_connections_status_check_result(
                client, primary_status, fallback_status
            )
        )

    def ads_connections_status_check_result(
        self,
        client: framework.helpers.docker.Client,
        expected_primary_status: channelz_pb2.ChannelConnectivityState.State,
        expected_fallback_status: channelz_pb2.ChannelConnectivityState.State,
    ) -> bool:
        primary_status = client.expect_channel_status(
            self.bootstrap.primary_port,
            expected_primary_status,
            timeout=datetime.timedelta(milliseconds=_STATUS_TIMEOUT_MS.value),
            poll_interval=datetime.timedelta(
                milliseconds=_STATUS_POLL_INTERVAL_MS.value
>>>>>>> bdfb1d1d
            ),
        )
<<<<<<< HEAD
        self.assertEqual(
            client.expect_channel_status(
                self.fallback_port,
                fallback_status,
                timeout=datetime.timedelta(
                    milliseconds=_STATUS_TIMEOUT_MS.value
                ),
                poll_interval=datetime.timedelta(
                    milliseconds=_STATUS_POLL_INTERVAL_MS.value
                ),
=======
        fallback_status = client.expect_channel_status(
            self.bootstrap.fallback_port,
            expected_fallback_status,
            timeout=datetime.timedelta(milliseconds=_STATUS_TIMEOUT_MS.value),
            poll_interval=datetime.timedelta(
                milliseconds=_STATUS_POLL_INTERVAL_MS.value
>>>>>>> bdfb1d1d
            ),
        )
        return (
            primary_status == expected_primary_status
            and fallback_status == expected_fallback_status
        )

    def test_fallback_on_startup(self):
        with (
            self.start_server(name="server1") as server1,
            self.start_server(name="server2") as server2,
            self.start_client() as client,
        ):
            self.assert_ads_connections(
                client=client,
                primary_status=channelz_pb2.ChannelConnectivityState.TRANSIENT_FAILURE,
                fallback_status=channelz_pb2.ChannelConnectivityState.TRANSIENT_FAILURE,
            )
            self.assertEqual(client.get_stats(5).num_failures, 5)
            # Fallback control plane start, send traffic to server2
            with self.start_control_plane(
                name="fallback_xds_config",
                port=self.fallback_port,
                upstream_port=server2.port,
            ):
                self.check_ads_connections_statuses(
                    client,
                    primary_status=channelz_pb2.ChannelConnectivityState.TRANSIENT_FAILURE,
                    fallback_status=channelz_pb2.ChannelConnectivityState.READY,
                )
                retryer = retryers.constant_retryer(
                    wait_fixed=datetime.timedelta(seconds=1),
                    timeout=datetime.timedelta(seconds=20),
                    check_result=lambda stats: "server1"
                    not in stats.rpcs_by_peer
                    and stats.rpcs_by_peer["server2"] > 0,
                )
                retryer(client.get_stats, 5)
                # Primary control plane start. Will use it
                with self.start_control_plane(
                    name="primary_xds_config",
                    port=self.primary_port,
                    upstream_port=server1.port,
                ):
                    self.check_ads_connections_statuses(
                        client,
                        primary_status=channelz_pb2.ChannelConnectivityState.READY,
                        fallback_status=None,
                    )
                    retryer = retryers.constant_retryer(
                        wait_fixed=datetime.timedelta(seconds=1),
                        timeout=datetime.timedelta(seconds=20),
                        check_result=lambda stats: stats.num_failures == 0
                        and "server1" in stats.rpcs_by_peer
                        and stats.rpcs_by_peer["server1"] > 0,
                    )
                    retryer(client.get_stats, 10)
                self.assert_ads_connections(
                    client=client,
                    primary_status=channelz_pb2.ChannelConnectivityState.TRANSIENT_FAILURE,
                    fallback_status=None,
                )
                # Primary control plane down, cached value is used
                stats = client.get_stats(5)
                self.assertEqual(stats.num_failures, 0)
                self.assertEqual(stats.rpcs_by_peer["server1"], 5)
            self.assert_ads_connections(
                client=client,
                primary_status=channelz_pb2.ChannelConnectivityState.TRANSIENT_FAILURE,
                fallback_status=None,
            )
            # Fallback control plane down, cached value is used
            stats = client.get_stats(5)
            self.assertEqual(stats.num_failures, 0)
            self.assertEqual(stats.rpcs_by_peer["server1"], 5)

    def test_fallback_mid_startup(self):
        # Run the mesh, excluding the client
        with (
            self.start_server(name="server1") as server1,
            self.start_server(name="server2") as server2,
            self.start_control_plane(
                "primary_xds_config_run_1",
                port=self.primary_port,
                upstream_port=server1.port,
                cluster_name="cluster_name",
            ) as primary,
            self.start_control_plane(
                "fallback_xds_config",
                port=self.fallback_port,
                upstream_port=server2.port,
            ),
        ):
            primary.stop_on_resource_request(
                "type.googleapis.com/envoy.config.cluster.v3.Cluster",
                "cluster_name",
            )
            # Run client
            with self.start_client() as client:
                self.assert_ads_connections(
                    client,
                    primary_status=channelz_pb2.ChannelConnectivityState.TRANSIENT_FAILURE,
                    fallback_status=channelz_pb2.ChannelConnectivityState.READY,
                )
                # Secondary xDS config start, send traffic to server2
                stats = client.get_stats(5)
                self.assertEqual(stats.num_failures, 0)
                self.assertGreater(stats.rpcs_by_peer["server2"], 0)
                self.assertNotIn("server1", stats.rpcs_by_peer)
                # Rerun primary control plane
                with self.start_control_plane(
                    "primary_xds_config_run_2",
                    port=self.primary_port,
                    upstream_port=server1.port,
                ):
                    self.assert_ads_connections(
                        client,
                        primary_status=channelz_pb2.ChannelConnectivityState.READY,
                        fallback_status=None,
                    )
                    stats = client.get_stats(10)
                    self.assertEqual(stats.num_failures, 0)
                    self.assertIn("server1", stats.rpcs_by_peer)
                    self.assertGreater(stats.rpcs_by_peer["server1"], 0)

    def test_fallback_mid_update(self):
        with (
            self.start_server(name="server1") as server1,
            self.start_server(name="server2") as server2,
            self.start_server(name="server3") as server3,
            self.start_control_plane(
                "primary_xds_config_run_1",
                port=self.primary_port,
                upstream_port=server1.port,
            ) as primary,
            self.start_control_plane(
                "fallback_xds_config",
                port=self.fallback_port,
                upstream_port=server2.port,
            ),
            self.start_client() as client,
        ):
            self.check_ads_connections_statuses(
                client,
                primary_status=channelz_pb2.ChannelConnectivityState.READY,
                fallback_status=None,
            )
            # Secondary xDS config start, send traffic to server2
            stats = client.get_stats(5)
            self.assertGreater(stats.rpcs_by_peer["server1"], 0)
            primary.stop_on_resource_request(
                "type.googleapis.com/envoy.config.cluster.v3.Cluster",
                "test_cluster_2",
            )
            primary.update_resources(
                framework.helpers.xds_resources.build_listener_and_cluster(
                    cluster_name="test_cluster_2",
                    listener_name=_LISTENER,
                    upstream_port=server3.port,
                    upstream_host=FallbackTest.dockerInternalIp,
                )
            )
            self.check_ads_connections_statuses(
                client,
                primary_status=channelz_pb2.ChannelConnectivityState.TRANSIENT_FAILURE,
                fallback_status=channelz_pb2.ChannelConnectivityState.READY,
            )
            retryer = retryers.constant_retryer(
                wait_fixed=datetime.timedelta(seconds=1),
                timeout=datetime.timedelta(seconds=20),
                check_result=lambda stats: stats.num_failures == 0
                and "server2" in stats.rpcs_by_peer,
            )
            retryer(client.get_stats, 10)
            # Check that post-recovery uses a new config
            with self.start_control_plane(
                name="primary_xds_config_run_2",
                port=self.primary_port,
                upstream_port=server3.port,
            ):
                self.check_ads_connections_statuses(
                    client,
                    primary_status=channelz_pb2.ChannelConnectivityState.READY,
                    fallback_status=None,
                )
                retryer = retryers.constant_retryer(
                    wait_fixed=datetime.timedelta(seconds=1),
                    timeout=datetime.timedelta(seconds=20),
                    check_result=lambda stats: stats.num_failures == 0
                    and "server3" in stats.rpcs_by_peer,
                )
                retryer(client.get_stats, 10)

    def check_ads_connections_statuses(
        self, client, primary_status, fallback_status
    ):
        retryer = retryers.constant_retryer(
            wait_fixed=datetime.timedelta(seconds=1),
            timeout=datetime.timedelta(minutes=3),
            check_result=lambda result: result is True,
        )
        retryer(
            self.ads_connections_status_check_result,
            client,
            expected_primary_status=primary_status,
            expected_fallback_status=fallback_status,
        )


if __name__ == "__main__":
    absl.testing.absltest.main()<|MERGE_RESOLUTION|>--- conflicted
+++ resolved
@@ -23,11 +23,7 @@
 from typing_extensions import TypeAlias, override
 
 import framework
-<<<<<<< HEAD
-from framework.helpers import skips
-=======
-from framework.helpers import retryers
->>>>>>> bdfb1d1d
+from framework.helpers import retryers, skips
 import framework.helpers.docker
 import framework.helpers.logs
 import framework.helpers.xds_resources
@@ -145,18 +141,6 @@
         primary_status: channelz_pb2.ChannelConnectivityState.State,
         fallback_status: channelz_pb2.ChannelConnectivityState.State,
     ):
-<<<<<<< HEAD
-        self.assertEqual(
-            client.expect_channel_status(
-                self.primary_port,
-                primary_status,
-                timeout=datetime.timedelta(
-                    milliseconds=_STATUS_TIMEOUT_MS.value
-                ),
-                poll_interval=datetime.timedelta(
-                    milliseconds=_STATUS_POLL_INTERVAL_MS.value
-                ),
-=======
         self.assertTrue(
             self.ads_connections_status_check_result(
                 client, primary_status, fallback_status
@@ -170,33 +154,19 @@
         expected_fallback_status: channelz_pb2.ChannelConnectivityState.State,
     ) -> bool:
         primary_status = client.expect_channel_status(
-            self.bootstrap.primary_port,
+            self.primary_port,
             expected_primary_status,
             timeout=datetime.timedelta(milliseconds=_STATUS_TIMEOUT_MS.value),
             poll_interval=datetime.timedelta(
                 milliseconds=_STATUS_POLL_INTERVAL_MS.value
->>>>>>> bdfb1d1d
-            ),
-        )
-<<<<<<< HEAD
-        self.assertEqual(
-            client.expect_channel_status(
-                self.fallback_port,
-                fallback_status,
-                timeout=datetime.timedelta(
-                    milliseconds=_STATUS_TIMEOUT_MS.value
-                ),
-                poll_interval=datetime.timedelta(
-                    milliseconds=_STATUS_POLL_INTERVAL_MS.value
-                ),
-=======
+            ),
+        )
         fallback_status = client.expect_channel_status(
-            self.bootstrap.fallback_port,
+            self.fallback_port,
             expected_fallback_status,
             timeout=datetime.timedelta(milliseconds=_STATUS_TIMEOUT_MS.value),
             poll_interval=datetime.timedelta(
                 milliseconds=_STATUS_POLL_INTERVAL_MS.value
->>>>>>> bdfb1d1d
             ),
         )
         return (
