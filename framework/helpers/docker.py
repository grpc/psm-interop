# Copyright 2024 gRPC authors.
#
# Licensed under the Apache License, Version 2.0 (the "License");
# you may not use this file except in compliance with the License.
# You may obtain a copy of the License at
#
#     http://www.apache.org/licenses/LICENSE-2.0
#
# Unless required by applicable law or agreed to in writing, software
# distributed under the License is distributed on an "AS IS" BASIS,
# WITHOUT WARRANTIES OR CONDITIONS OF ANY KIND, either express or implied.
# See the License for the specific language governing permissions and
# limitations under the License.

import datetime
import logging
import math
import pathlib
import threading
import time

import grpc
from grpc_channelz.v1 import channelz_pb2
import mako.template

from docker import client
from docker import errors
from docker import types
from framework.rpc.grpc_channelz import ChannelzServiceClient
from protos.grpc.testing import messages_pb2
from protos.grpc.testing import test_pb2_grpc
from protos.grpc.testing.xdsconfig import xdsconfig_pb2
from protos.grpc.testing.xdsconfig import xdsconfig_pb2_grpc

# bootstrap.json template
BOOTSTRAP_JSON_TEMPLATE = "templates/bootstrap.json"
DEFAULT_CONTROL_PLANE_PORT = 3333
DEFAULT_GRPC_CLIENT_PORT = 50052

logger = logging.getLogger(__name__)


def _make_working_dir(base: pathlib.Path) -> str:
    # Date time to string
    run_id = datetime.datetime.now().strftime("%Y%m%d_%H%M%S")
    mount_dir = base / f"testrun_{run_id}"
    if not mount_dir.exists():
        logger.debug("Creating %s", mount_dir)
        mount_dir.mkdir(parents=True)
    return mount_dir.absolute()


class Bootstrap:
    def __init__(
        self,
        base: pathlib.Path,
        primary_port: int,
        fallback_port: int,
        host_name: str,
    ):
        self.primary_port = primary_port
        self.fallback_port = fallback_port
        self.mount_dir = _make_working_dir(base)
        # Use Mako
        template = mako.template.Template(filename=BOOTSTRAP_JSON_TEMPLATE)
        file = template.render(
            servers=[
                f"{host_name}:{primary_port}",
                f"{host_name}:{fallback_port}",
            ]
        )
        destination = self.mount_dir / "bootstrap.json"
        with open(destination, "w", encoding="utf-8") as f:
            f.write(file)
            logger.debug("Generated bootstrap file at %s", destination)


class ChildProcessEvent:
    def __init__(self, source: str, data: str):
        self.source = source
        self.data = data

    def __str__(self) -> str:
        return f"{self.data}, {self.source}"

    def __repr__(self) -> str:
        return f"data={self.data}, source={self.source}"


class ProcessManager:
    def __init__(
        self,
        bootstrap: Bootstrap,
        node_id: str,
    ):
        self.docker_client = client.DockerClient.from_env()
        self.node_id = node_id
        self.bootstrap = bootstrap


def _Sanitize(l: str) -> str:
    if l.find("\0") < 0:
        return l
    return l.replace("\0", "�")


def Configure(config, image: str, name: str):
    config["detach"] = True
    config["environment"] = {
        "GRPC_EXPERIMENTAL_XDS_FALLBACK": "true",
        "GRPC_TRACE": "xds_client",
        "GRPC_VERBOSITY": "info",
        "GRPC_XDS_BOOTSTRAP": "/grpc/bootstrap.json",
    }
    config["extra_hosts"] = {"host.docker.internal": "host-gateway"}
    config["image"] = image
    config["hostname"] = name
    config["remove"] = True
    return config


class DockerProcess:
    def __init__(
        self,
        image: str,
        name: str,
        manager: ProcessManager,
        **config: types.ContainerConfig,
    ):
        self.name = name
        self.config = Configure(config, image, name)
        self.container = None
        self.manager = manager
        self.thread = None

    def __enter__(self):
        self.container = self.manager.docker_client.containers.run(
            **self.config
        )
        self.thread = threading.Thread(
            target=lambda process: process.log_reader_loop(),
            args=(self,),
            daemon=True,
        )
        self.thread.start()
        return self

    def exit(self):
        try:
            self.container.stop()
            self.container.wait()
        except errors.NotFound:
            # It is ok, container was auto removed
            logger.debug(
                "Container %s was autoremoved, most likely because the app crashed",
                self.name,
            )
        finally:
            self.thread.join()

    def __exit__(self, exc_type, exc_val, exc_tb):
        self.exit()

    def log_reader_loop(self):
        # We only process full strings that end in '\n'. Incomplete strings are
        # stored in the prefix.
        prefix = ""
        for log in self.container.logs(stream=True):
            s = str(prefix + log.decode("utf-8"))
            prefix = "" if s[-1] == "\n" else s[s.rfind("\n") :]
            for l in s[: s.rfind("\n")].splitlines():
                message = _Sanitize(l)
                logger.info("[%s] %s", self.name, message)


class GrpcProcess:
    def __init__(
        self,
        manager: ProcessManager,
        name: str,
        port: int,
        ports: dict[int, int],
        image: str,
        command: list[str],
        volumes=None,
    ):
        self.docker_process = DockerProcess(
            image,
            name,
            manager,
            command=" ".join(command),
            hostname=name,
            ports=ports,
            volumes=volumes or {},
        )
        self.manager = manager
        self.port = port
        self.grpc_channel: grpc.Channel = None

    def __enter__(self):
        self.docker_process.__enter__()
        return self

    def __exit__(self, exc_type, exc_val, exc_tb):
        if self.grpc_channel:
            self.grpc_channel.close()
        self.docker_process.exit()

    def channel(self) -> grpc.Channel:
        if self.grpc_channel is None:
            self.grpc_channel = grpc.insecure_channel(f"localhost:{self.port}")
        return self.grpc_channel


class ControlPlane(GrpcProcess):
    def __init__(
        self,
        manager: ProcessManager,
        name: str,
        port: int,
        initial_resources: xdsconfig_pb2.SetResourcesRequest,
        image: str,
    ):
        super().__init__(
            manager=manager,
            name=name,
            port=port,
            image=image,
            ports={DEFAULT_CONTROL_PLANE_PORT: port},
            command=["--nodeid", manager.node_id],
        )
        self.initial_resources = initial_resources

    def __enter__(self):
        if not super().__enter__():
            return None
        self.update_resources(self.initial_resources)
        return self

    def stop_on_resource_request(self, resource_type: str, resource_name: str):
        stub = xdsconfig_pb2_grpc.XdsConfigControlServiceStub(self.channel())
        res = stub.StopOnRequest(
            xdsconfig_pb2.StopOnRequestRequest(
                type_url=resource_type, name=resource_name
            )
        )
        return res

    def update_resources(self, resources: xdsconfig_pb2.SetResourcesRequest):
        stub = xdsconfig_pb2_grpc.XdsConfigControlServiceStub(self.channel())
        return stub.SetResources(resources)


class Client(GrpcProcess):
    def __init__(
        self,
        manager: ProcessManager,
        port: int,
        name: str,
        url: str,
        image: str,
    ):
        super().__init__(
            manager=manager,
            port=port,
            image=image,
            name=name,
            command=[
                "--server",
                url,
<<<<<<< HEAD
                # "--print_response",
                # "true",
                # "--verbose",
=======
>>>>>>> 86169234
                "--stats_port",
                str(port),
            ],
            ports={str(port): port},
            volumes={
                manager.bootstrap.mount_dir: {
                    "bind": "/grpc",
                    "mode": "ro",
                }
            },
        )

    def get_stats(self, num_rpcs: int):
        logger.debug("Sending %d requests", num_rpcs)
        stub = test_pb2_grpc.LoadBalancerStatsServiceStub(self.channel())
        res = stub.GetClientStats(
            messages_pb2.LoadBalancerStatsRequest(
                num_rpcs=num_rpcs, timeout_sec=math.ceil(num_rpcs * 10)
            )
        )
        return res

    def expect_channel_status(
        self,
        port: int,
        expected_status: channelz_pb2.ChannelConnectivityState,
        timeout: datetime.timedelta,
        poll_interval: datetime.timedelta,
    ) -> channelz_pb2.ChannelConnectivityState:
        deadline = datetime.datetime.now() + timeout
        channelz = ChannelzServiceClient(self.channel())
        status = None
        while datetime.datetime.now() < deadline:
            status = None
            for ch in channelz.list_channels():
                if ch.data.target.endswith(str(port)):
                    status = ch.data.state.state
                    break
            if status == expected_status:
<<<<<<< HEAD
                return status
=======
                break
>>>>>>> 86169234
            time.sleep(poll_interval.microseconds * 0.000001)
        return status<|MERGE_RESOLUTION|>--- conflicted
+++ resolved
@@ -268,12 +268,6 @@
             command=[
                 "--server",
                 url,
-<<<<<<< HEAD
-                # "--print_response",
-                # "true",
-                # "--verbose",
-=======
->>>>>>> 86169234
                 "--stats_port",
                 str(port),
             ],
@@ -313,10 +307,6 @@
                     status = ch.data.state.state
                     break
             if status == expected_status:
-<<<<<<< HEAD
-                return status
-=======
                 break
->>>>>>> 86169234
             time.sleep(poll_interval.microseconds * 0.000001)
         return status