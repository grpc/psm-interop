# Copyright 2020 gRPC authors.
#
# Licensed under the Apache License, Version 2.0 (the "License");
# you may not use this file except in compliance with the License.
# You may obtain a copy of the License at
#
#     http://www.apache.org/licenses/LICENSE-2.0
#
# Unless required by applicable law or agreed to in writing, software
# distributed under the License is distributed on an "AS IS" BASIS,
# WITHOUT WARRANTIES OR CONDITIONS OF ANY KIND, either express or implied.
# See the License for the specific language governing permissions and
# limitations under the License.
import dataclasses
import datetime
import enum
import logging
from typing import Any, List, Optional, Set

from googleapiclient import discovery
import googleapiclient.errors
import httplib2

import framework.errors
from framework.helpers import retryers
from framework.infrastructure import gcp

logger = logging.getLogger(__name__)

DEBUG_HEADER_IN_RESPONSE = "x-encrypted-debug-headers"
DEBUG_HEADER_KEY = "X-Return-Encrypted-Headers"


class ComputeV1(
    gcp.api.GcpProjectApiResource
):  # pylint: disable=too-many-public-methods
    # TODO(sergiitk): move someplace better
    _WAIT_FOR_BACKEND_SEC = 60 * 10
    _WAIT_FOR_BACKEND_SLEEP_SEC = 4
    _WAIT_FOR_OPERATION_SEC = 60 * 10
    gfe_debug_header: Optional[str]

    @dataclasses.dataclass(frozen=True)
    class GcpResource:
        name: str
        url: str

    @dataclasses.dataclass(frozen=True)
    class ZonalGcpResource(GcpResource):
        zone: str

    @dataclasses.dataclass(frozen=True)
    class NegGcpResource(ZonalGcpResource):
        id: str
        size: int
        network_endpoint_type: str
        description: str

    def __init__(
        self,
        api_manager: gcp.api.GcpApiManager,
        project: str,
        gfe_debug_header: Optional[str] = None,
        version: str = "v1",
    ):
        super().__init__(api_manager.compute(version), project)
        self.gfe_debug_header = gfe_debug_header

    class HealthCheckProtocol(enum.Enum):
        TCP = enum.auto()
        GRPC = enum.auto()

    class BackendServiceProtocol(enum.Enum):
        UNSET = enum.auto()
        HTTP2 = enum.auto()
        GRPC = enum.auto()

    def create_health_check(
        self,
        name: str,
        protocol: HealthCheckProtocol,
        *,
        port: Optional[int] = None,
    ) -> "GcpResource":
        if protocol is self.HealthCheckProtocol.TCP:
            health_check_field = "tcpHealthCheck"
        elif protocol is self.HealthCheckProtocol.GRPC:
            health_check_field = "grpcHealthCheck"
        else:
            raise TypeError(f"Unexpected Health Check protocol: {protocol}")

        health_check_settings = {}
        if port is None:
            health_check_settings["portSpecification"] = "USE_SERVING_PORT"
        else:
            health_check_settings["portSpecification"] = "USE_FIXED_PORT"
            health_check_settings["port"] = port

        return self._insert_resource(
            self.api.healthChecks(),
            {
                "name": name,
                "type": protocol.name,
                health_check_field: health_check_settings,
            },
        )

    def list_health_check(self):
        return self._list_resource(self.api.healthChecks())

    def delete_health_check(self, name):
        self._delete_resource(self.api.healthChecks(), "healthCheck", name)

    def create_firewall_rule(
        self,
        name: str,
        network_url: str,
        source_ranges: List[str],
        ports: List[str],
    ) -> Optional["GcpResource"]:
        try:
            return self._insert_resource(
                self.api.firewalls(),
                {
                    "allowed": [{"IPProtocol": "tcp", "ports": ports}],
                    "direction": "INGRESS",
                    "name": name,
                    "network": network_url,
                    "priority": 1000,
                    "sourceRanges": source_ranges,
                    "targetTags": ["allow-health-checks"],
                },
            )
        except googleapiclient.errors.HttpError as http_error:
            # TODO(lidiz) use status_code() when we upgrade googleapiclient
            if http_error.resp.status == 409:
                logger.debug("Firewall rule %s already existed", name)
                return None
            else:
                raise

    def delete_firewall_rule(self, name):
        self._delete_resource(self.api.firewalls(), "firewall", name)

    def create_backend_service_traffic_director(
        self,
        name: str,
        health_check: Optional["GcpResource"] = None,
        affinity_header: Optional[str] = None,
        protocol: Optional[BackendServiceProtocol] = None,
        subset_size: Optional[int] = None,
        locality_lb_policies: Optional[List[dict]] = None,
        outlier_detection: Optional[dict] = None,
        enable_dualstack: bool = False,
    ) -> "GcpResource":
        if not isinstance(protocol, self.BackendServiceProtocol):
            raise TypeError(f"Unexpected Backend Service protocol: {protocol}")
        body = {
            "name": name,
            "loadBalancingScheme": "INTERNAL_SELF_MANAGED",  # Traffic Director
            "protocol": protocol.name,
        }
<<<<<<< HEAD
        # If it is not for cloud run, add heath check since cloud run does not
        # support health check.
=======

>>>>>>> d92653bc
        if health_check:
            body["healthChecks"] = [health_check.url]

        # If add dualstack support is specified True, config the backend service
        # to support IPv6
        if enable_dualstack:
            body["ipAddressSelectionPolicy"] = "PREFER_IPV6"
        # If affinity header is specified, config the backend service to support
        # affinity, and set affinity header to the one given.
        if affinity_header:
            body["sessionAffinity"] = "HEADER_FIELD"
            body["localityLbPolicy"] = "RING_HASH"
            body["consistentHash"] = {
                "httpHeaderName": affinity_header,
            }
        if subset_size:
            body["subsetting"] = {
                "policy": "CONSISTENT_HASH_SUBSETTING",
                "subsetSize": subset_size,
            }
        if locality_lb_policies:
            body["localityLbPolicies"] = locality_lb_policies
        if outlier_detection:
            body["outlierDetection"] = outlier_detection
        return self._insert_resource(self.api.backendServices(), body)

    def get_backend_service_traffic_director(self, name: str) -> "GcpResource":
        return self._get_resource(
            self.api.backendServices(), backendService=name
        )

    def patch_backend_service(self, backend_service, body, **kwargs):
        self._patch_resource(
            collection=self.api.backendServices(),
            backendService=backend_service.name,
            body=body,
            **kwargs,
        )

    def backend_service_patch_backends_with_body(
        self,
        backend_service: GcpResource,
        backend_list: list[dict[str, Any]],
        *,
        circuit_breakers: Optional[dict[str, int]] = None,
    ):
        request = {"backends": backend_list}
        if circuit_breakers:
            request["circuitBreakers"] = circuit_breakers

        self._patch_resource(
            collection=self.api.backendServices(),
            body=request,
            backendService=backend_service.name,
        )

    def backend_service_patch_backends(
        self,
        backend_service: GcpResource,
        backends: set[NegGcpResource],
        max_rate_per_endpoint: Optional[int] = None,
        *,
        circuit_breakers: Optional[dict[str, int]] = None,
        is_cloud_run: bool = False,
    ):
<<<<<<< HEAD
        if is_cloud_run:
            backend_list = [{"group": backend.url} for backend in backends]
        else:
            if max_rate_per_endpoint is None:
                max_rate_per_endpoint = 5

            backend_list = [
                {
                    "group": backend.url,
                    "balancingMode": "RATE",
                    "maxRatePerEndpoint": max_rate_per_endpoint,
                }
                for backend in backends
            ]
=======
        if max_rate_per_endpoint is None:
            max_rate_per_endpoint = 5

        backend_list = [
            {
                "group": backend.url,
                "balancingMode": "RATE",
                "maxRatePerEndpoint": max_rate_per_endpoint,
            }
            for backend in backends
        ]
>>>>>>> d92653bc

        self.backend_service_patch_backends_with_body(
            backend_service, backend_list, circuit_breakers=circuit_breakers
        )

    def backend_service_remove_all_backends(self, backend_service):
        self._patch_resource(
            collection=self.api.backendServices(),
            body={"backends": []},
            backendService=backend_service.name,
        )

    def delete_backend_service(self, name):
        self._delete_resource(
            self.api.backendServices(), "backendService", name
        )

    def create_url_map(
        self,
        name: str,
        matcher_name: str,
        src_hosts,
        dst_default_backend_service: "GcpResource",
        dst_host_rule_match_backend_service: Optional["GcpResource"] = None,
    ) -> "GcpResource":
        if dst_host_rule_match_backend_service is None:
            dst_host_rule_match_backend_service = dst_default_backend_service
        return self._insert_resource(
            self.api.urlMaps(),
            {
                "name": name,
                "defaultService": dst_default_backend_service.url,
                "hostRules": [
                    {
                        "hosts": src_hosts,
                        "pathMatcher": matcher_name,
                    }
                ],
                "pathMatchers": [
                    {
                        "name": matcher_name,
                        "defaultService": dst_host_rule_match_backend_service.url,
                    }
                ],
            },
        )

    def create_url_map_with_content(self, url_map_body: Any) -> "GcpResource":
        return self._insert_resource(self.api.urlMaps(), url_map_body)

    def patch_url_map(self, url_map: "GcpResource", body, **kwargs):
        self._patch_resource(
            collection=self.api.urlMaps(),
            urlMap=url_map.name,
            body=body,
            **kwargs,
        )

    def delete_url_map(self, name):
        self._delete_resource(self.api.urlMaps(), "urlMap", name)

    def create_target_grpc_proxy(
        self,
        name: str,
        url_map: "GcpResource",
        validate_for_proxyless: bool = True,
    ) -> "GcpResource":
        return self._insert_resource(
            self.api.targetGrpcProxies(),
            {
                "name": name,
                "url_map": url_map.url,
                "validate_for_proxyless": validate_for_proxyless,
            },
        )

    def delete_target_grpc_proxy(self, name):
        self._delete_resource(
            self.api.targetGrpcProxies(), "targetGrpcProxy", name
        )

    def create_target_http_proxy(
        self,
        name: str,
        url_map: "GcpResource",
    ) -> "GcpResource":
        return self._insert_resource(
            self.api.targetHttpProxies(),
            {
                "name": name,
                "url_map": url_map.url,
            },
        )

    def delete_target_http_proxy(self, name):
        self._delete_resource(
            self.api.targetHttpProxies(), "targetHttpProxy", name
        )

    def create_forwarding_rule(
        self,
        name: str,
        src_port: int,
        target_proxy: "GcpResource",
        network_url: str,
        *,
        ip_address: str = "0.0.0.0",
    ) -> "GcpResource":
        return self._insert_resource(
            self.api.globalForwardingRules(),
            {
                "name": name,
                "loadBalancingScheme": "INTERNAL_SELF_MANAGED",  # Traffic Director
                "portRange": src_port,
                "IPAddress": ip_address,
                "network": network_url,
                "target": target_proxy.url,
            },
        )

    def exists_forwarding_rule(self, src_port) -> bool:
        # TODO(sergiitk): Better approach for confirming the port is available.
        #   It's possible a rule allocates actual port range, e.g 8000-9000,
        #   and this wouldn't catch it. For now, we assume there's no
        #   port ranges used in the project.
        filter_str = (
            f'(portRange eq "{src_port}-{src_port}") '
            '(IPAddress eq "0.0.0.0")'
            '(loadBalancingScheme eq "INTERNAL_SELF_MANAGED")'
        )
        return self._exists_resource(
            self.api.globalForwardingRules(), resource_filter=filter_str
        )

    def delete_forwarding_rule(self, name):
        self._delete_resource(
            self.api.globalForwardingRules(), "forwardingRule", name
        )

    def wait_for_network_endpoint_group(
        self,
        name: str,
        zone: str,
        *,
        timeout_sec=_WAIT_FOR_BACKEND_SEC,
        wait_sec=_WAIT_FOR_BACKEND_SLEEP_SEC,
    ) -> "NegGcpResource":
        retryer = retryers.constant_retryer(
            wait_fixed=datetime.timedelta(seconds=wait_sec),
            timeout=datetime.timedelta(seconds=timeout_sec),
            check_result=lambda _neg: "size" in _neg,
        )
        result = retryer(self._retry_load_network_endpoint_group, name, zone)
        neg = self.NegGcpResource(
            id=result.get("id", ""),
            name=result["name"],
            url=result["selfLink"],
            description=result.get("description", ""),
            zone=zone,
            size=result["size"],
            network_endpoint_type=result.get("networkEndpointType", ""),
        )
        logger.info(
            'Loaded NEG "%s", zone=%s, size=%i', neg.name, neg.zone, neg.size
        )
        return neg

    def _retry_load_network_endpoint_group(self, name: str, zone: str) -> dict:
        try:
            neg = self.get_network_endpoint_group(name, zone)
            logger.debug(
                "Waiting for NEG %s, zone=%s, size=%s",
                neg["name"],
                zone,
                neg.get("size"),
            )
        except googleapiclient.errors.HttpError as error:
            # noinspection PyProtectedMember
            reason = error._get_reason()
            logger.debug(
                "Retrying NEG load, got %s, details %s",
                error.resp.status,
                reason,
            )
            raise
        return neg

    def get_network_endpoint_group(self, name, zone):
        neg = (
            self.api.networkEndpointGroups()
            .get(project=self.project, networkEndpointGroup=name, zone=zone)
            .execute()
        )
        # TODO(sergiitk): dataclass
        return neg

    def wait_for_backends_healthy_status(
        self,
        backend_service: GcpResource,
        backends: Set[ZonalGcpResource],
        *,
        timeout_sec: int = _WAIT_FOR_BACKEND_SEC,
        wait_sec: int = _WAIT_FOR_BACKEND_SLEEP_SEC,
        replica_count: int = 1,
    ) -> None:
        # pylint: disable=too-many-locals
        if not backends:
            raise ValueError("The list of backends to wait on is empty")
        if not replica_count:
            raise ValueError(
                "The list of backends to wait on can't be populated with 0"
                " replicas."
            )

        timeout = datetime.timedelta(seconds=timeout_sec)
        retryer = retryers.constant_retryer(
            wait_fixed=datetime.timedelta(seconds=wait_sec),
            timeout=timeout,
            check_result=lambda result: result,
        )
        pending = set(backends)
        healthy = set()
        try:
            retryer(
                self._retry_backends_health,
                backend_service,
                pending,
                healthy,
                replica_count=replica_count,
            )
        except retryers.RetryError as retry_err:
            unhealthy_backends: str = ",".join(
                [backend.name for backend in pending]
            )

            # Attempt to load backend health info for better debug info.
            try:
                unhealthy = []
                # Everything left in pending was unhealthy on the last retry.
                for backend in pending:
                    # It's possible the health status has changed since we
                    # gave up retrying, but this should be very rare.
                    health_status = self.get_backend_service_backend_health(
                        backend_service,
                        backend,
                    )
                    unhealthy.append(
                        {"name": backend.name, "health_status": health_status}
                    )

                # Override the plain list of unhealthy backend name with
                # the one showing the latest backend statuses.
                unhealthy_backends = self.resources_pretty_format(
                    unhealthy,
                    highlight=False,
                )
            except Exception as error:  # noqa pylint: disable=broad-except
                logger.debug(
                    "Couldn't load backend health info, plain list name"
                    "will be printed instead. Error: %r",
                    error,
                )

            retry_err.add_note(
                framework.errors.FrameworkError.note_blanket_error_info_below(
                    "One or several NEGs (Network Endpoint Groups) didn't"
                    " report HEALTHY status within expected timeout.",
                    info_below=(
                        f"Timeout {timeout} (h:mm:ss) waiting for backend"
                        f" service '{backend_service.name}' to report all NEGs"
                        " in the HEALTHY status:"
                        f" {[backend.name for backend in backends]}."
                        f"\nUnhealthy backends:\n{unhealthy_backends}"
                    ),
                )
            )

            raise

    def _retry_backends_health(
        self,
        backend_service: GcpResource,
        pending: Set[ZonalGcpResource],
        healthy: Set[ZonalGcpResource],
        replica_count: int = 1,
    ):
        for backend in pending:
            result = self.get_backend_service_backend_health(
                backend_service, backend
            )
            if "healthStatus" not in result:
                logger.debug(
                    "Waiting for instances: backend %s, zone %s",
                    backend.name,
                    backend.zone,
                )
                continue

            backend_healthy = True
            for instance in result["healthStatus"]:
                logger.debug(
                    "Backend %s in zone %s: instance %s:%s health: %s",
                    backend.name,
                    backend.zone,
                    instance["ipAddress"],
                    instance["port"],
                    instance["healthState"],
                )
                if instance["healthState"] != "HEALTHY":
                    backend_healthy = False

            if backend_healthy:
                logger.info(
                    "Backend %s in zone %s reported healthy",
                    backend.name,
                    backend.zone,
                )
                pending.remove(backend)
                healthy.add(backend)

        # - `not pending` when ALL backends are loaded and reported HEALTHY
        # - `len(healthy) >= replica_count` to cover the case when there are
        #   fewer endpoinds than backends. Such, backend with no endpoints
        #   assigned will never be marked as HEALTHY, but this is expected.
        return not pending or len(healthy) >= replica_count

    def get_backend_service_backend_health(self, backend_service, backend):
        return (
            self.api.backendServices()
            .getHealth(
                project=self.project,
                backendService=backend_service.name,
                body={"group": backend.url},
            )
            .execute()
        )

<<<<<<< HEAD
    def create_serverless_neg(self, name: str, region: str, service_name: str):
=======
    def create_neg_serverless(self, name: str, region: str, service_name: str):
>>>>>>> d92653bc
        """Creates a serverless NEG.

        Args:
            name: The name of the NEG.
            region: The region in which to create the NEG.
            service_name: The name of the Cloud Run service.
            service_name format is "namespaces/{namespace}/services/{service}"

        Returns:
            The NEG selfLink URL
        """

<<<<<<< HEAD
        # Note: Cloud Run is not the only service that uses serverless NEGs.
        # See: https://cloud.google.com/load-balancing/docs/negs/serverless-neg-concepts
        neg_body = {
            "name": name,
            "networkEndpointType": "SERVERLESS",
            "cloudRun": {"service": service_name},
        }
        logger.info("Creating serverless NEG %s in %s", name, region)
        self.api.regionNetworkEndpointGroups().insert(
            project=self.project, region=region, body=neg_body
        ).execute()
        neg = self.get_serverless_network_endpoint_group(name, region)
        logger.info("Created serverless neg %s ", neg)
        return neg

    def delete_serverless_neg(self, name: str, region: str):
=======
        neg_body = {
            "name": name,
            "networkEndpointType": "SERVERLESS",
            # "Note: Cloud Run is not the only service that uses serverless NEGs
            # but we are only supporting Cloud Run right now."
            "cloudRun": {"service": service_name},
        }
        logger.info("Creating serverless NEG %s in %s", name, region)
        self._insert_resource(
            self.api.regionNetworkEndpointGroups(),
            neg_body,
            region=region,
        )

        neg = self.get_neg_serverless(name, region)
        logger.info("Created serverless NEG %s ", neg)
        return neg

    def delete_neg_serverless(self, name: str, region: str):
>>>>>>> d92653bc
        """Deletes a serverless NEG.

        Args:
            name: The name of the NEG to delete.
<<<<<<< HEAD
            zone: The zone of the NEG.
        """
        try:
            logger.info("Deleting serverless NEG %s in %s", name, region)
            self.api.regionNetworkEndpointGroups().delete(
                project=self.project,
                region=region,
                networkEndpointGroup=name,
            ).execute()
            logger.info("Deleted serverless neg : %s", name)
        except googleapiclient.errors.HttpError as error:
            if error.resp.status == 404:  # NEG not found
                logger.debug(
                    "NEG %s not found in zone %s. Skipping deletion.",
                    name,
                    region,
                )
                return
            logger.exception("Error deleting serverless NEG: %s", error)
            raise
        except Exception as e:
            logger.exception("Error deleting serverless NEG: %s", e)
            raise

    def get_serverless_network_endpoint_group(self, name, region):
        neg = (
            self.api.regionNetworkEndpointGroups()
            .get(
                project=self.project,
                networkEndpointGroup=name,
                region=region,
            )
            .execute()
=======
            region: The region of the NEG.
        """
        logger.info("Deleting serverless NEG %s in %s", name, region)
        self._delete_resource(
            self.api.regionNetworkEndpointGroups(),
            resource_type="networkEndpointGroup",
            resource_name=name,
            region=region,
        )

    def get_neg_serverless(self, name, region):
        neg = self._get_resource(
            self.api.regionNetworkEndpointGroups(),
            networkEndpointGroup=name,
            region=region,
>>>>>>> d92653bc
        )
        return neg

    def _get_resource(
        self, collection: discovery.Resource, **kwargs
    ) -> "GcpResource":
        resp = collection.get(project=self.project, **kwargs).execute()
        logger.info(
            "Loaded compute resource:\n%s", self.resource_pretty_format(resp)
        )
        return self.GcpResource(resp["name"], resp["selfLink"])

    def _exists_resource(
        self, collection: discovery.Resource, resource_filter: str
    ) -> bool:
        resp = collection.list(
            project=self.project, filter=resource_filter, maxResults=1
        ).execute(num_retries=self._GCP_API_RETRIES)
        if "kind" not in resp:
            # TODO(sergiitk): better error
            raise ValueError('List response "kind" is missing')
        return "items" in resp and resp["items"]

    def _insert_resource(
        self,
        collection: discovery.Resource,
        body: dict[str, Any],
        region: str = None,
    ) -> "GcpResource":
        logger.info(
            "Creating compute resource:\n%s", self.resource_pretty_format(body)
        )
        if region:
            resp = self._execute(
                collection.insert(
                    project=self.project, region=region, body=body
                ),
                region=region,
            )
        else:
            resp = self._execute(
                collection.insert(project=self.project, body=body)
            )
        return self.GcpResource(body["name"], resp["targetLink"])

    def _patch_resource(self, collection, body, **kwargs):
        logger.info(
            "Patching compute resource:\n%s", self.resource_pretty_format(body)
        )
        self._execute(
            collection.patch(project=self.project, body=body, **kwargs)
        )

    def _list_resource(self, collection: discovery.Resource):
        return collection.list(project=self.project).execute(
            num_retries=self._GCP_API_RETRIES
        )

    def _delete_resource(
        self,
        collection: discovery.Resource,
        resource_type: str,
        resource_name: str,
        region: str = None,
    ) -> bool:
        try:
            params = {"project": self.project, resource_type: resource_name}
            if region:
                params["region"] = region
            self._execute(collection.delete(**params))
            return True
        except googleapiclient.errors.HttpError as error:
            if error.resp and error.resp.status == 404:
                logger.debug(
                    "Resource %s %s not deleted since it doesn't exist",
                    resource_type,
                    resource_name,
                )
            else:
                logger.warning(
                    'Failed to delete %s "%s", %r',
                    resource_type,
                    resource_name,
                    error,
                )
        return False

    @staticmethod
    def _operation_status_done(operation):
        return "status" in operation and operation["status"] == "DONE"

    @staticmethod
    def _log_debug_header(resp: httplib2.Response):
        if (
            DEBUG_HEADER_IN_RESPONSE in resp
            and resp.status >= 300
            and resp.status != 404
        ):
            logger.info(
                "Received GCP debug headers: %s",
                resp[DEBUG_HEADER_IN_RESPONSE],
            )

    def _execute(  # pylint: disable=arguments-differ
        self,
        request,
        *,
        timeout_sec=_WAIT_FOR_OPERATION_SEC,
        region: str = None,
    ):
        if self.gfe_debug_header:
            logger.debug(
                "Adding debug headers for method: %s", request.methodId
            )
            request.headers[DEBUG_HEADER_KEY] = self.gfe_debug_header
            request.add_response_callback(self._log_debug_header)
        operation = request.execute(num_retries=self._GCP_API_RETRIES)
        logger.debug("Operation %s", operation)
        return self._wait(operation["name"], timeout_sec, region)

    def _wait(
        self,
        operation_id: str,
        timeout_sec: int = _WAIT_FOR_OPERATION_SEC,
        region: str = None,
    ) -> dict:
        logger.info(
            "Waiting %s sec for compute operation id: %s",
            timeout_sec,
            operation_id,
        )

        # TODO(sergiitk) try using wait() here
        # https://googleapis.github.io/google-api-python-client/docs/dyn/compute_v1.globalOperations.html#wait
        if region:
            op_request = self.api.regionOperations().get(
                project=self.project, operation=operation_id, region=region
            )
        else:
            op_request = self.api.globalOperations().get(
                project=self.project, operation=operation_id
            )
        operation = self.wait_for_operation(
            operation_request=op_request,
            test_success_fn=self._operation_status_done,
            timeout_sec=timeout_sec,
        )

        logger.debug("Completed operation: %s", operation)
        if "error" in operation:
            # This shouldn't normally happen: gcp library raises on errors.
            raise Exception(
                f"Compute operation {operation_id} failed: {operation}"
            )
        return operation<|MERGE_RESOLUTION|>--- conflicted
+++ resolved
@@ -160,12 +160,7 @@
             "loadBalancingScheme": "INTERNAL_SELF_MANAGED",  # Traffic Director
             "protocol": protocol.name,
         }
-<<<<<<< HEAD
-        # If it is not for cloud run, add heath check since cloud run does not
-        # support health check.
-=======
-
->>>>>>> d92653bc
+
         if health_check:
             body["healthChecks"] = [health_check.url]
 
@@ -231,22 +226,6 @@
         circuit_breakers: Optional[dict[str, int]] = None,
         is_cloud_run: bool = False,
     ):
-<<<<<<< HEAD
-        if is_cloud_run:
-            backend_list = [{"group": backend.url} for backend in backends]
-        else:
-            if max_rate_per_endpoint is None:
-                max_rate_per_endpoint = 5
-
-            backend_list = [
-                {
-                    "group": backend.url,
-                    "balancingMode": "RATE",
-                    "maxRatePerEndpoint": max_rate_per_endpoint,
-                }
-                for backend in backends
-            ]
-=======
         if max_rate_per_endpoint is None:
             max_rate_per_endpoint = 5
 
@@ -258,7 +237,6 @@
             }
             for backend in backends
         ]
->>>>>>> d92653bc
 
         self.backend_service_patch_backends_with_body(
             backend_service, backend_list, circuit_breakers=circuit_breakers
@@ -596,11 +574,7 @@
             .execute()
         )
 
-<<<<<<< HEAD
-    def create_serverless_neg(self, name: str, region: str, service_name: str):
-=======
     def create_neg_serverless(self, name: str, region: str, service_name: str):
->>>>>>> d92653bc
         """Creates a serverless NEG.
 
         Args:
@@ -613,24 +587,6 @@
             The NEG selfLink URL
         """
 
-<<<<<<< HEAD
-        # Note: Cloud Run is not the only service that uses serverless NEGs.
-        # See: https://cloud.google.com/load-balancing/docs/negs/serverless-neg-concepts
-        neg_body = {
-            "name": name,
-            "networkEndpointType": "SERVERLESS",
-            "cloudRun": {"service": service_name},
-        }
-        logger.info("Creating serverless NEG %s in %s", name, region)
-        self.api.regionNetworkEndpointGroups().insert(
-            project=self.project, region=region, body=neg_body
-        ).execute()
-        neg = self.get_serverless_network_endpoint_group(name, region)
-        logger.info("Created serverless neg %s ", neg)
-        return neg
-
-    def delete_serverless_neg(self, name: str, region: str):
-=======
         neg_body = {
             "name": name,
             "networkEndpointType": "SERVERLESS",
@@ -650,46 +606,10 @@
         return neg
 
     def delete_neg_serverless(self, name: str, region: str):
->>>>>>> d92653bc
         """Deletes a serverless NEG.
 
         Args:
             name: The name of the NEG to delete.
-<<<<<<< HEAD
-            zone: The zone of the NEG.
-        """
-        try:
-            logger.info("Deleting serverless NEG %s in %s", name, region)
-            self.api.regionNetworkEndpointGroups().delete(
-                project=self.project,
-                region=region,
-                networkEndpointGroup=name,
-            ).execute()
-            logger.info("Deleted serverless neg : %s", name)
-        except googleapiclient.errors.HttpError as error:
-            if error.resp.status == 404:  # NEG not found
-                logger.debug(
-                    "NEG %s not found in zone %s. Skipping deletion.",
-                    name,
-                    region,
-                )
-                return
-            logger.exception("Error deleting serverless NEG: %s", error)
-            raise
-        except Exception as e:
-            logger.exception("Error deleting serverless NEG: %s", e)
-            raise
-
-    def get_serverless_network_endpoint_group(self, name, region):
-        neg = (
-            self.api.regionNetworkEndpointGroups()
-            .get(
-                project=self.project,
-                networkEndpointGroup=name,
-                region=region,
-            )
-            .execute()
-=======
             region: The region of the NEG.
         """
         logger.info("Deleting serverless NEG %s in %s", name, region)
@@ -705,7 +625,6 @@
             self.api.regionNetworkEndpointGroups(),
             networkEndpointGroup=name,
             region=region,
->>>>>>> d92653bc
         )
         return neg
 
