--- conflicted
+++ resolved
@@ -195,11 +195,7 @@
         api_name = "run"
         if version == "v2":
             return self._build_from_discovery_v2(api_name, version)
-<<<<<<< HEAD
-        raise NotImplementedError(f"Cloud run {version} not supported")
-=======
         raise NotImplementedError(f"Cloud Run {version} not supported")
->>>>>>> d92653bc
 
     @functools.lru_cache(None)
     def networkservices(self, version):
@@ -584,6 +580,30 @@
             else:
                 logger.warning("Failed to delete %s, %r", full_name, error)
         return False
+    
+    def _set_iam_policy(
+        self,
+        collection: discovery.Resource,
+        body: dict,
+        full_name: str,
+        **kwargs,
+    ):
+        logger.info(
+            "Setting IAM policy  for %s resource:\n%s",
+            self.api_name,
+            self.resource_pretty_format(body),
+        )
+        try:
+            collection.setIamPolicy(
+            resource=full_name, body=body, **kwargs
+        ).execute()
+            return True
+        except _HttpError as error:
+            if error.resp and error.resp.status == 404:
+                logger.debug("Cannot set IAM policy for %s since it doesn't exist", full_name)
+            else:
+                logger.warning("Failed to set IAM policy for %s, %r", full_name, error)
+        return False
 
     # TODO(sergiitk): Use ResponseError and TransportError
     def _execute(  # pylint: disable=arguments-differ
@@ -592,7 +612,7 @@
         timeout_sec: int = GcpProjectApiResource._WAIT_FOR_OPERATION_SEC,
     ):
         operation = request.execute(num_retries=self._GCP_API_RETRIES)
-        logger.debug("Operation %s", operation)
+        logger.info("Operation %s", operation)
         self._wait(operation["name"], timeout_sec)
 
     def _wait(
