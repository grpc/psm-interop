# Copyright 2021 The gRPC Authors
#
# Licensed under the Apache License, Version 2.0 (the "License");
# you may not use this file except in compliance with the License.
# You may obtain a copy of the License at
#
#     http://www.apache.org/licenses/LICENSE-2.0
#
# Unless required by applicable law or agreed to in writing, software
# distributed under the License is distributed on an "AS IS" BASIS,
# WITHOUT WARRANTIES OR CONDITIONS OF ANY KIND, either express or implied.
# See the License for the specific language governing permissions and
# limitations under the License.
"""
This contains helpers for gRPC services defined in
https://github.com/envoyproxy/envoy/blob/main/api/envoy/service/status/v3/csds.proto
"""
import json
import logging
import re
from typing import Any, Final, Optional, Type, cast

from google.protobuf import json_format
from typing_extensions import TypeAlias

# Needed to load the descriptors so that Any is parsed
# TODO(sergiitk): replace with import xds_protos when it works
# isort: off
# pylint: disable=unused-import,ungrouped-imports
import framework.rpc.xds_protos_imports

# pylint: enable=unused-import,ungrouped-imports
# isort: on

from envoy.service.status.v3 import csds_pb2
from envoy.service.status.v3 import csds_pb2_grpc
import grpc

import framework.rpc

logger = logging.getLogger(__name__)

# Type aliases
ClientConfig: TypeAlias = csds_pb2.ClientConfig
_ClientStatusRequest: TypeAlias = csds_pb2.ClientStatusRequest
ClientStatusResponse: TypeAlias = csds_pb2.ClientStatusResponse
ClientConfigDict: TypeAlias = dict[Any]

# Ignore this errors while parsing client_config_dict.
_PARSE_ERRORS: Final[tuple[Type[Exception], ...]] = (
    AttributeError,
    TypeError,
    KeyError,
)


class DumpedXdsConfig(dict):
    """A convenience class to check xDS config.

    Feel free to add more pre-compute fields.
    """

    def __init__(self, client_config_dict: ClientConfigDict):
        super().__init__(client_config_dict)
        self.client_config_dict = client_config_dict
        self.lds = None
        self.rds = None
        self.rds_version = None
        self.cds = []
        self.eds = []
        # Healthy endpoints.
        self.endpoints = []
        self.draining_endpoints = []

        # Parse old-style xDS Config.
        for xds_config in self.get("xdsConfig", []):
            self._parse_per_xds_config(xds_config)

        # Parse new generic xDS Config.
        for generic_xds_config in self.get("genericXdsConfigs", []):
            self._parse_generic_xds_config(generic_xds_config)

        # Parse endpoints
        for endpoint_config in self.eds:
            for endpoint in endpoint_config.get("endpoints", {}):
                for lb_endpoint in endpoint.get("lbEndpoints", {}):
                    self._parse_lb_endpoint(lb_endpoint)

    def _parse_per_xds_config(self, xds_config: ClientConfigDict):
        try:
            if "listenerConfig" in xds_config:
                listeners = xds_config["listenerConfig"]["dynamicListeners"]
                self.lds = listeners[0]["activeState"]["listener"]
            elif "routeConfig" in xds_config:
                routes = xds_config["routeConfig"]["dynamicRouteConfigs"]
                self.rds = routes[0]["routeConfig"]
                self.rds_version = routes[0]["versionInfo"]
            elif "clusterConfig" in xds_config:
                clusters = xds_config["clusterConfig"]["dynamicActiveClusters"]
                for cluster in clusters:
                    self.cds.append(cluster["cluster"])
            elif "endpointConfig" in xds_config:
                endpoints = xds_config["endpointConfig"][
                    "dynamicEndpointConfigs"
                ]
                for endpoint in endpoints:
                    self.eds.append(endpoint["endpointConfig"])
        except _PARSE_ERRORS as e:
            logging.debug(
                "Parsing dumped xDS config failed with %s: %s", type(e), e
            )

    def _parse_generic_xds_config(self, generic_xds_config: ClientConfigDict):
        try:
            if re.search(r"\.Listener$", generic_xds_config["typeUrl"]):
                self.lds = generic_xds_config["xdsConfig"]
            elif re.search(
                r"\.RouteConfiguration$", generic_xds_config["typeUrl"]
            ):
                self.rds = generic_xds_config["xdsConfig"]
                self.rds_version = generic_xds_config["versionInfo"]
            elif re.search(r"\.Cluster$", generic_xds_config["typeUrl"]):
                self.cds.append(generic_xds_config["xdsConfig"])
            elif re.search(
                r"\.ClusterLoadAssignment$",
                generic_xds_config["typeUrl"],
            ):
                self.eds.append(generic_xds_config["xdsConfig"])
        except _PARSE_ERRORS as e:
            logging.debug(
                "Parsing dumped generic xDS config failed with %s: %s",
                type(e),
                e,
            )

    def _parse_lb_endpoint(self, lb_endpoint: ClientConfigDict):
        try:
            endpoint_address = self._lb_endpoint_address(lb_endpoint)
            if lb_endpoint["healthStatus"] == "HEALTHY":
                self.endpoints.append(endpoint_address)
            elif lb_endpoint["healthStatus"] == "DRAINING":
                self.draining_endpoints.append(endpoint_address)
        except _PARSE_ERRORS as e:
            logging.debug("Parse endpoint failed with %s: %s", type(e), e)

    @classmethod
    def _lb_endpoint_address(cls, lb_endpoint: ClientConfigDict) -> str:
        host = lb_endpoint["endpoint"]["address"]["socketAddress"]["address"]
        port = lb_endpoint["endpoint"]["address"]["socketAddress"]["portValue"]
        return f"{host}:{port}"

    @classmethod
    def from_message(cls, client_config: ClientConfig) -> "DumpedXdsConfig":
        return DumpedXdsConfig(json_format.MessageToDict(client_config))

    def __str__(self) -> str:
        return json.dumps(self, indent=2)


class CsdsClient(framework.rpc.grpc.GrpcClientHelper):
    stub: csds_pb2_grpc.ClientStatusDiscoveryServiceStub

    def __init__(
        self, channel: grpc.Channel, *, log_target: Optional[str] = ""
    ):
        super().__init__(
            channel,
            csds_pb2_grpc.ClientStatusDiscoveryServiceStub,
            log_target=log_target,
        )

    def fetch_client_status(self, **kwargs) -> Optional[ClientConfig]:
        """Fetches the active xDS configurations."""
        response: ClientStatusResponse = self.call_unary_with_deadline(
            rpc="FetchClientStatus",
            req=_ClientStatusRequest(),
            **kwargs,
        )
        response = cast(ClientStatusResponse, response)
        if len(response.config) != 1:
            logger.debug(
                "Unexpected number of client configs: %s", len(response.config)
            )
            return None
        return response.config[0]

    def fetch_client_status_parsed(self, **kwargs) -> Optional[DumpedXdsConfig]:
        """Same as fetch_client_status, but also parses."""
        client_config = self.fetch_client_status(**kwargs)
<<<<<<< HEAD
        if client_config is None:
            return None
        return DumpedXdsConfig.from_message(client_config)
=======
        if client_config:
            return DumpedXdsConfig.from_message(client_config)
        return None
>>>>>>> 1c15ed5f
<|MERGE_RESOLUTION|>--- conflicted
+++ resolved
@@ -187,12 +187,6 @@
     def fetch_client_status_parsed(self, **kwargs) -> Optional[DumpedXdsConfig]:
         """Same as fetch_client_status, but also parses."""
         client_config = self.fetch_client_status(**kwargs)
-<<<<<<< HEAD
-        if client_config is None:
-            return None
-        return DumpedXdsConfig.from_message(client_config)
-=======
         if client_config:
             return DumpedXdsConfig.from_message(client_config)
-        return None
->>>>>>> 1c15ed5f
+        return None