--- conflicted
+++ resolved
@@ -17,11 +17,7 @@
 """
 from collections.abc import Sequence
 import logging
-<<<<<<< HEAD
-from typing import Final, Optional, cast
-=======
 from typing import Any, Final, Optional, cast
->>>>>>> 1c15ed5f
 
 from google.protobuf import json_format
 import grpc
@@ -35,15 +31,7 @@
 from protos.grpc.testing import test_pb2_grpc
 
 # Type aliases
-<<<<<<< HEAD
-_LoadBalancerStatsRequest: TypeAlias = messages_pb2.LoadBalancerStatsRequest
 LoadBalancerStatsResponse: TypeAlias = messages_pb2.LoadBalancerStatsResponse
-_LoadBalancerAccumulatedStatsRequest: TypeAlias = (
-    messages_pb2.LoadBalancerAccumulatedStatsRequest
-)
-=======
-LoadBalancerStatsResponse: TypeAlias = messages_pb2.LoadBalancerStatsResponse
->>>>>>> 1c15ed5f
 LoadBalancerAccumulatedStatsResponse: TypeAlias = (
     messages_pb2.LoadBalancerAccumulatedStatsResponse
 )
@@ -51,39 +39,16 @@
     messages_pb2.LoadBalancerAccumulatedStatsResponse.MethodStats
 )
 RpcsByPeer: TypeAlias = messages_pb2.LoadBalancerStatsResponse.RpcsByPeer
-<<<<<<< HEAD
-RpcsByPeerMap: TypeAlias = (
-    "messages_pb2.LoadBalancerStatsResponse.RpcsByPeer.rpcs_by_peer"
-)
-RpcsByMethod: TypeAlias = (
-    "messages_pb2.LoadBalancerStatsResponse.rpcs_by_method"
-)
-=======
->>>>>>> 1c15ed5f
 
 # RPC Metadata
 RpcMetadata: TypeAlias = messages_pb2.LoadBalancerStatsResponse.RpcMetadata
 MetadataByPeer: TypeAlias = (
     messages_pb2.LoadBalancerStatsResponse.MetadataByPeer
 )
-<<<<<<< HEAD
-MetadatasByPeer: TypeAlias = (
-    "messages_pb2.LoadBalancerStatsResponse.metadatas_by_peer"
-)
-MetadataType: TypeAlias = messages_pb2.LoadBalancerStatsResponse.MetadataType
-=======
->>>>>>> 1c15ed5f
 # An argument to XdsUpdateClientConfigureService.Configure.
 # Rpc type name, key, value.
 ConfigureMetadata: TypeAlias = Sequence[tuple[str, str, str]]
 
-<<<<<<< HEAD
-# Constants.
-_HOOK_SERVER_PORT: Final[int] = 8000
-# ProtoBuf translatable RpcType enums
-RPC_TYPE_UNARY_CALL: Final[str] = "UNARY_CALL"
-RPC_TYPE_EMPTY_CALL: Final[str] = "EMPTY_CALL"
-=======
 # LoadBalancerStatsResponse parsed as a dict.
 LbStatsDict: TypeAlias = dict[Any]
 
@@ -152,7 +117,6 @@
         cls, lb_stats: LoadBalancerStatsResponse
     ) -> "RpcDistributionStats":
         return RpcDistributionStats(json_format.MessageToDict(lb_stats))
->>>>>>> 1c15ed5f
 
 
 class LoadBalancerStatsServiceClient(framework.rpc.grpc.GrpcClientHelper):
@@ -250,12 +214,9 @@
                 )
         if app_timeout:
             request.timeout_sec = app_timeout
-<<<<<<< HEAD
-=======
         if timeout_sec is None:
             timeout_sec = self.CONFIGURE_TIMEOUT_SEC
 
->>>>>>> 1c15ed5f
         # The response is empty.
         self.call_unary_with_deadline(
             rpc="Configure",
@@ -269,11 +230,7 @@
         *,
         metadata: Optional[ConfigureMetadata] = None,
         app_timeout: Optional[int] = None,
-<<<<<<< HEAD
-        timeout_sec: int = CONFIGURE_TIMEOUT_SEC,
-=======
         timeout_sec: Optional[int] = CONFIGURE_TIMEOUT_SEC,
->>>>>>> 1c15ed5f
     ) -> None:
         self.configure(
             rpc_types=(RPC_TYPE_UNARY_CALL,),
@@ -287,11 +244,7 @@
         *,
         metadata: Optional[ConfigureMetadata] = None,
         app_timeout: Optional[int] = None,
-<<<<<<< HEAD
-        timeout_sec: int = CONFIGURE_TIMEOUT_SEC,
-=======
         timeout_sec: Optional[int] = CONFIGURE_TIMEOUT_SEC,
->>>>>>> 1c15ed5f
     ) -> None:
         self.configure(
             rpc_types=(RPC_TYPE_EMPTY_CALL,),
@@ -300,24 +253,6 @@
             timeout_sec=timeout_sec,
         )
 
-<<<<<<< HEAD
-    def configure_rpc_type(
-        self,
-        *,
-        rpc_type: str,
-        metadata: Optional[ConfigureMetadata] = None,
-        app_timeout: Optional[int] = None,
-        timeout_sec: int = CONFIGURE_TIMEOUT_SEC,
-    ) -> None:
-        self.configure(
-            rpc_types=(rpc_type,),
-            metadata=metadata,
-            app_timeout=app_timeout,
-            timeout_sec=timeout_sec,
-        )
-
-=======
->>>>>>> 1c15ed5f
 
 class XdsUpdateHealthServiceClient(framework.rpc.grpc.GrpcClientHelper):
     stub: test_pb2_grpc.XdsUpdateHealthServiceStub
