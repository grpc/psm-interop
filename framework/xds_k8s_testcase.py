# Copyright 2020 gRPC authors.
#
# Licensed under the Apache License, Version 2.0 (the "License");
# you may not use this file except in compliance with the License.
# You may obtain a copy of the License at
#
#     http://www.apache.org/licenses/LICENSE-2.0
#
# Unless required by applicable law or agreed to in writing, software
# distributed under the License is distributed on an "AS IS" BASIS,
# WITHOUT WARRANTIES OR CONDITIONS OF ANY KIND, either express or implied.
# See the License for the specific language governing permissions and
# limitations under the License.
import abc
from collections.abc import Sequence
import contextlib
import datetime as dt
import enum
import hashlib
import logging
import re
import signal
import time
from types import FrameType
from typing import Any, Callable, Final, List, Optional, Tuple, Union

from absl import flags
from absl.testing import absltest
from google.protobuf import json_format
import grpc
from typing_extensions import TypeAlias, override

from framework import xds_flags
from framework import xds_k8s_flags
from framework.helpers import grpc as helpers_grpc
from framework.helpers import rand as helpers_rand
from framework.helpers import retryers
from framework.helpers import skips
import framework.helpers.highlighter
from framework.infrastructure import gcp
from framework.infrastructure import k8s
from framework.infrastructure import traffic_director
from framework.rpc import grpc_channelz
from framework.rpc import grpc_csds
from framework.rpc import grpc_testing
from framework.test_app import client_app
from framework.test_app import server_app
from framework.test_app.runners.k8s import k8s_xds_client_runner
from framework.test_app.runners.k8s import k8s_xds_server_runner
from framework.test_cases import base_testcase

logger = logging.getLogger(__name__)
# TODO(yashkt): We will no longer need this flag once Core exposes local certs
# from channelz
_CHECK_LOCAL_CERTS = flags.DEFINE_bool(
    "check_local_certs",
    default=True,
    help="Security Tests also check the value of local certs",
)
flags.adopt_module_key_flags(xds_flags)
flags.adopt_module_key_flags(xds_k8s_flags)

# Type aliases
TrafficDirectorManager = traffic_director.TrafficDirectorManager
TrafficDirectorAppNetManager = traffic_director.TrafficDirectorAppNetManager
TrafficDirectorSecureManager = traffic_director.TrafficDirectorSecureManager
XdsTestServer = server_app.XdsTestServer
XdsTestClient = client_app.XdsTestClient
ClientDeploymentArgs = k8s_xds_client_runner.ClientDeploymentArgs
KubernetesServerRunner = k8s_xds_server_runner.KubernetesServerRunner
KubernetesClientRunner = k8s_xds_client_runner.KubernetesClientRunner
TestConfig: TypeAlias = skips.TestConfig
Lang: TypeAlias = skips.Lang
_CsdsClient = grpc_csds.CsdsClient
_LoadBalancerStatsResponse = grpc_testing.LoadBalancerStatsResponse
_LoadBalancerAccumulatedStatsResponse = (
    grpc_testing.LoadBalancerAccumulatedStatsResponse
)
_ChannelState = grpc_channelz.ChannelState
# TODO(sergiitk): replace datetime with dt.datetime everywhere
datetime = dt
# TODO(sergiitk): replace _timedelta with dt.timedelta everywhere
_timedelta = datetime.timedelta
ClientConfig = grpc_csds.ClientConfig
RpcMetadata = grpc_testing.LoadBalancerStatsResponse.RpcMetadata
MetadataByPeer: list[str, RpcMetadata]
# pylint complains about signal.Signals for some reason.
_SignalNum = Union[int, signal.Signals]  # pylint: disable=no-member
_SignalHandler = Callable[[_SignalNum, Optional[FrameType]], Any]

TD_CONFIG_MAX_WAIT: Final[dt.timedelta] = dt.timedelta(minutes=10)
# TODO(sergiitk): get rid of the seconds constant, use timedelta
_TD_CONFIG_MAX_WAIT_SEC: Final[int] = int(TD_CONFIG_MAX_WAIT.total_seconds())


def parse_lang_spec_from_flags() -> TestConfig:
    test_config = TestConfig(
        client_lang=skips.get_lang(xds_k8s_flags.CLIENT_IMAGE.value),
        server_lang=skips.get_lang(xds_k8s_flags.SERVER_IMAGE.value),
        version=xds_flags.TESTING_VERSION.value,
    )
    logger.info("Detected language and version: %s", test_config)
    return test_config


def evaluate_is_supported(
    test_config: TestConfig, is_supported_fn: Callable[[TestConfig], bool]
):
    """Evaluates the suite-specific is_supported against the test_config."""
    # NOTE(lidiz) a manual skip mechanism is needed because absl/flags
    # cannot be used in the built-in test-skipping decorators. See the
    # official FAQs:
    # https://abseil.io/docs/python/guides/flags#faqs
    if not is_supported_fn(test_config):
        logger.info("Skipping %s", test_config)
        raise absltest.SkipTest(f"Unsupported test config: {test_config}")


class TdPropagationRetryableError(Exception):
    """Indicates that TD config hasn't propagated yet, and it's safe to retry"""


class XdsKubernetesBaseTestCase(
    base_testcase.BaseTestCase
):  # pylint: disable=too-many-public-methods
    # TODO: Create a new class that parses all the flags except kubernetes and
    # have this class extend the new class adding kubernetes specific resources.
    lang_spec: TestConfig
    client_namespace: str
    client_runner: KubernetesClientRunner
    ensure_firewall: bool = False
    firewall_allowed_ports: list[str]
    firewall_source_range: str = ""
    firewall_source_range_ipv6: str = ""
    force_cleanup: bool
    gcp_api_manager: gcp.api.GcpApiManager
    gcp_service_account: Optional[str]
    k8s_api_manager: k8s.KubernetesApiManager
    secondary_k8s_api_manager: Optional[k8s.KubernetesApiManager] = None
    network: str
    project: str
    project_number: str
    resource_prefix: str
    resource_suffix: str = ""
    # Whether to randomize resources names for each test by appending a
    # unique suffix.
    resource_suffix_randomize: bool = True
    server_maintenance_port: Optional[int]
    server_namespace: str
    server_runner: KubernetesServerRunner
    server_xds_host: str
    server_xds_port: Optional[int]
    td: TrafficDirectorManager
    td_bootstrap_image: str
    _prev_sigint_handler: Optional[_SignalHandler] = None
    _handling_sigint: bool = False
    yaml_highlighter: framework.helpers.highlighter.HighlighterYaml = None
    enable_dualstack: bool = False

    @staticmethod
    def is_supported(config: TestConfig) -> bool:
        """Overridden by the test class to decide if the config is supported.

        Returns:
          A bool indicates if the given config is supported.
        """
        del config
        return True

    @classmethod
    def setUpClass(cls):
        """Hook method for setting up class fixture before running tests in
        the class.
        """
        logger.info("----- Testing %s -----", cls.__name__)
        logger.info("Logs timezone: %s", time.localtime().tm_zone)

        lang_spec = parse_lang_spec_from_flags()

        # Currently it's possible to lang_spec.server_lang to be out of sync
        # with the server_image when a test_suite overrides the server_image
        # at the end of its setUpClass().
        # A common example is overriding the server image to canonical.
        # This can be fixed by moving server image overrides to its own
        # class method and re-parsing the lang spec.
        # TODO(sergiitk): provide custom server_image_override(TestConfig)

        # Raises unittest.SkipTest if given client/server/version does not
        # support current test case.
        evaluate_is_supported(lang_spec, cls.is_supported)
        cls.lang_spec = lang_spec

        # Must be called before KubernetesApiManager or GcpApiManager init.
        xds_flags.set_socket_default_timeout_from_flag()

        # GCP
        cls.project = xds_flags.PROJECT.value
        cls.project_number = xds_flags.PROJECT_NUMBER.value
        cls.network = xds_flags.NETWORK.value
        cls.gcp_service_account = xds_k8s_flags.GCP_SERVICE_ACCOUNT.value
        cls.td_bootstrap_image = xds_k8s_flags.TD_BOOTSTRAP_IMAGE.value
        cls.xds_server_uri = xds_flags.XDS_SERVER_URI.value
        cls.compute_api_version = xds_flags.COMPUTE_API_VERSION.value
        cls.enable_dualstack = xds_flags.ENABLE_DUALSTACK.value

        # Firewall
        cls.ensure_firewall = xds_flags.ENSURE_FIREWALL.value
        cls.firewall_allowed_ports = xds_flags.FIREWALL_ALLOWED_PORTS.value
        cls.firewall_source_range = xds_flags.FIREWALL_SOURCE_RANGE.value
        cls.firewall_source_range_ipv6 = (
            xds_flags.FIREWALL_SOURCE_RANGE_IPV6.value
        )

        # Resource names.
        cls.resource_prefix = xds_flags.RESOURCE_PREFIX.value
        if xds_flags.RESOURCE_SUFFIX.value is not None:
            cls.resource_suffix_randomize = False
            cls.resource_suffix = xds_flags.RESOURCE_SUFFIX.value

        # Test server
        cls.server_image = xds_k8s_flags.SERVER_IMAGE.value
        cls.server_name = xds_flags.SERVER_NAME.value
        cls.server_port = xds_flags.SERVER_PORT.value
        cls.server_maintenance_port = xds_flags.SERVER_MAINTENANCE_PORT.value
        cls.server_xds_host = xds_flags.SERVER_NAME.value
        cls.server_xds_port = xds_flags.SERVER_XDS_PORT.value

        # Test client
        cls.client_image = xds_k8s_flags.CLIENT_IMAGE.value
        cls.client_name = xds_flags.CLIENT_NAME.value
        cls.client_port = xds_flags.CLIENT_PORT.value

        # Test suite settings
        cls.force_cleanup = xds_flags.FORCE_CLEANUP.value
        cls.force_cleanup_namespace = xds_flags.FORCE_CLEANUP.value
        cls.debug_use_port_forwarding = (
            xds_k8s_flags.DEBUG_USE_PORT_FORWARDING.value
        )
        cls.enable_workload_identity = (
            xds_k8s_flags.ENABLE_WORKLOAD_IDENTITY.value
        )
        cls.check_local_certs = _CHECK_LOCAL_CERTS.value

        # Resource managers
        cls.k8s_api_manager = k8s.KubernetesApiManager(
            xds_k8s_flags.KUBE_CONTEXT.value
        )

        if xds_k8s_flags.SECONDARY_KUBE_CONTEXT.value is not None:
            cls.secondary_k8s_api_manager = k8s.KubernetesApiManager(
                xds_k8s_flags.SECONDARY_KUBE_CONTEXT.value
            )
        cls.gcp_api_manager = gcp.api.GcpApiManager()

        # Other
        cls.yaml_highlighter = framework.helpers.highlighter.HighlighterYaml()

        # The Node server was added in version 1.13.x
        if (
            cls.lang_spec.client_lang == skips.Lang.NODE
            and not cls.lang_spec.version_gte("v1.13.x")
        ):
            cls.server_image = xds_k8s_flags.SERVER_IMAGE_CANONICAL.value

    @classmethod
    def _pretty_accumulated_stats(
        cls,
        accumulated_stats: _LoadBalancerAccumulatedStatsResponse,
        *,
        ignore_empty: bool = False,
        highlight: bool = True,
    ) -> str:
        stats_yaml = helpers_grpc.accumulated_stats_pretty(
            accumulated_stats, ignore_empty=ignore_empty
        )
        if not highlight:
            return stats_yaml
        return cls.yaml_highlighter.highlight(stats_yaml)

    @classmethod
    def _pretty_lb_stats(cls, lb_stats: _LoadBalancerStatsResponse) -> str:
        try:
            stats_yaml = helpers_grpc.lb_stats_pretty(lb_stats)
            return cls.yaml_highlighter.highlight(stats_yaml)
        except Exception as e:  # noqa pylint: disable=broad-except
            logger.warning(
                "Error printing LoadBalancerStatsResponse %s",
                lb_stats,
                exc_info=e,
            )
            return str(lb_stats)

    @classmethod
    def tearDownClass(cls):
        cls.k8s_api_manager.close()
        if cls.secondary_k8s_api_manager is not None:
            cls.secondary_k8s_api_manager.close()
        cls.gcp_api_manager.close()

    def setUp(self):
        self._prev_sigint_handler = signal.signal(
            signal.SIGINT, self.handle_sigint
        )

    def handle_sigint(
        self, signalnum: _SignalNum, frame: Optional[FrameType]
    ) -> None:
        # TODO(sergiitk): move to base_testcase.BaseTestCase
        if self._handling_sigint:
            logger.info("Ctrl+C pressed twice, aborting the cleanup.")
        else:
            cleanup_delay_sec = 2
            logger.info(
                "Caught Ctrl+C. Cleanup will start in %d seconds."
                " Press Ctrl+C again to abort.",
                cleanup_delay_sec,
            )
            self._handling_sigint = True
            # Sleep for a few seconds to allow second Ctrl-C before the cleanup.
            time.sleep(cleanup_delay_sec)
            # Force resource cleanup by their name. Addresses the case where
            # ctrl-c is pressed while waiting for the resource creation.
            self.force_cleanup = True
            self.tearDown()
            self.tearDownClass()

        # Remove the sigint handler.
        self._handling_sigint = False
        if self._prev_sigint_handler is not None:
            signal.signal(signal.SIGINT, self._prev_sigint_handler)
        raise KeyboardInterrupt

    @contextlib.contextmanager
    def subTest(self, msg, **params):  # noqa pylint: disable=signature-differs
        # TODO(sergiitk): move to base_testcase.BaseTestCase
        # Important side-effect: this halts test execution on first subtest
        # failure, even if failfast is enabled.
        # TODO(sergiitk): This is desired, but not understood. Figure out why.
        logger.info("--- Starting subTest %s.%s ---", self.test_name, msg)
        try:
            yield super().subTest(msg, **params)
        finally:
            if not self._handling_sigint:
                logger.info(
                    "--- Finished subTest %s.%s ---", self.test_name, msg
                )

    def setupTrafficDirectorGrpc(self):
        self.td.setup_for_grpc(
            self.server_xds_host,
            self.server_xds_port,
            health_check_port=self.server_maintenance_port,
        )

    def setupServerBackends(
        self,
        *,
        wait_for_healthy_status=True,
        server_runner=None,
        max_rate_per_endpoint: Optional[int] = None,
    ):
        if server_runner is None:
            server_runner = self.server_runner
        # Load Backends
        (
            neg_name,
            neg_zones,
        ) = server_runner.k8s_namespace.parse_service_neg_status(
            server_runner.service_name, self.server_port
        )

        # Add backends to the Backend Service
        self.td.backend_service_add_neg_backends(
            neg_name, neg_zones, max_rate_per_endpoint=max_rate_per_endpoint
        )
        if wait_for_healthy_status:
            self.td.wait_for_backends_healthy_status(
                replica_count=server_runner.replica_count
            )

    def removeServerBackends(self, *, server_runner=None):
        if server_runner is None:
            server_runner = self.server_runner
        # Load Backends
        (
            neg_name,
            neg_zones,
        ) = server_runner.k8s_namespace.parse_service_neg_status(
            server_runner.service_name, self.server_port
        )

        # Remove backends from the Backend Service
        self.td.backend_service_remove_neg_backends(neg_name, neg_zones)

    def assertSuccessfulRpcs(
        self,
        test_client: XdsTestClient,
        num_rpcs: int = 100,
        *,
        secure_channel: bool = False,
    ) -> _LoadBalancerStatsResponse:
        lb_stats = self.getClientRpcStats(
            test_client, num_rpcs, secure_channel=secure_channel
        )
        self.assertAllBackendsReceivedRpcs(lb_stats)
        failed = int(lb_stats.num_failures)
        self.assertLessEqual(
            failed,
            0,
            msg=f"Expected all RPCs to succeed: {failed} of {num_rpcs} failed",
        )
        return lb_stats

    @staticmethod
    def diffAccumulatedStatsPerMethod(
        before: _LoadBalancerAccumulatedStatsResponse,
        after: _LoadBalancerAccumulatedStatsResponse,
    ) -> _LoadBalancerAccumulatedStatsResponse:
        """Only diffs stats_per_method, as the other fields are deprecated."""
        diff = _LoadBalancerAccumulatedStatsResponse()
        for method, method_stats in after.stats_per_method.items():
            for status, count in method_stats.result.items():
                count -= before.stats_per_method[method].result[status]
                if count < 0:
                    raise AssertionError("Diff of count shouldn't be negative")
                if count > 0:
                    diff.stats_per_method[method].result[status] = count
            rpcs_started = (
                method_stats.rpcs_started
                - before.stats_per_method[method].rpcs_started
            )
            if rpcs_started < 0:
                raise AssertionError("Diff of count shouldn't be negative")
            diff.stats_per_method[method].rpcs_started = rpcs_started
        return diff

    def assertRpcStatusCodes(
        self,
        test_client: XdsTestClient,
        *,
        expected_status: grpc.StatusCode,
        duration: _timedelta,
        method: str,
        stray_rpc_limit: int = 0,
    ) -> None:
        """Assert all RPCs for a method are completing with a certain status."""
        # pylint: disable=too-many-locals
        expected_status_int: int = expected_status.value[0]
        expected_status_fmt: str = helpers_grpc.status_pretty(expected_status)

        # Sending with pre-set QPS for a period of time
        before_stats = test_client.get_load_balancer_accumulated_stats()
        logging.debug(
            (
                "[%s] << LoadBalancerAccumulatedStatsResponse initial"
                " measurement:\n%s"
            ),
            test_client.hostname,
            self._pretty_accumulated_stats(before_stats),
        )

        time.sleep(duration.total_seconds())

        after_stats = test_client.get_load_balancer_accumulated_stats()
        logging.debug(
            (
                "[%s] << LoadBalancerAccumulatedStatsResponse after %s seconds:"
                "\n%s"
            ),
            test_client.hostname,
            duration.total_seconds(),
            self._pretty_accumulated_stats(after_stats),
        )

        diff_stats = self.diffAccumulatedStatsPerMethod(
            before_stats, after_stats
        )
        logger.info(
            (
                "[%s] << Received accumulated stats difference."
                " Expecting RPCs with status %s for method %s:\n%s"
            ),
            test_client.hostname,
            expected_status_fmt,
            method,
            self._pretty_accumulated_stats(diff_stats, ignore_empty=True),
        )

        # Used in stack traces. Don't highlight for better compatibility.
        diff_stats_fmt: str = self._pretty_accumulated_stats(
            diff_stats, ignore_empty=True, highlight=False
        )

        stats = diff_stats.stats_per_method[method]

        # 1. Verify there are completed RPCs of the given method with
        #    the expected_status.
        self.assertGreater(
            stats.result[expected_status_int],
            0,
            msg=(
                "Expected non-zero completed RPCs with status"
                f" {expected_status_fmt} for method {method}."
                f"\nDiff stats:\n{diff_stats_fmt}"
            ),
        )

<<<<<<< HEAD
    def assertRpcsEventuallyReachMinServers(
        self,
        test_client: XdsTestClient,
        num_expected_servers: int,
        *,
        num_rpcs: int = 100,
        retry_timeout: dt.timedelta = TD_CONFIG_MAX_WAIT,
        retry_wait: dt.timedelta = dt.timedelta(seconds=10),
    ) -> None:
        retryer = retryers.constant_retryer(
            wait_fixed=retry_wait,
            timeout=retry_timeout,
            log_level=logging.INFO,
            error_note=(
                f"RPCs (num_rpcs={num_rpcs}) did not go to at least"
                f" {num_expected_servers} server(s)"
                f" before timeout {retry_timeout} (h:mm:ss)"
            ),
        )
        for attempt in retryer:
            with attempt:
                lb_stats = self.getClientRpcStats(test_client, num_rpcs)
                failed = int(lb_stats.num_failures)
                self.assertLessEqual(
                    failed,
                    0,
                    msg=f"Expected all RPCs to succeed: {failed} of {num_rpcs} failed",
                )
                self.assertGreaterEqual(
                    len(lb_stats.rpcs_by_peer),
                    num_expected_servers,
                    msg=f"RPCs went to {len(lb_stats.rpcs_by_peer)} server(s), expected"
                    f" at least {num_expected_servers} servers",
=======
        # 2. Verify the completed RPCs of the given method has no statuses
        #    other than the expected_status,
        for found_status_int, count in stats.result.items():
            found_status = helpers_grpc.status_from_int(found_status_int)
            if found_status != expected_status and count > stray_rpc_limit:
                self.fail(
                    f"Expected only status {expected_status_fmt},"
                    " but found status"
                    f" {helpers_grpc.status_pretty(found_status)}"
                    f" for method {method}."
                    f"\nDiff stats:\n{diff_stats_fmt}"
>>>>>>> e0746476
                )

    def assertRpcsEventuallyGoToGivenServers(
        self,
        test_client: XdsTestClient,
        servers: Sequence[XdsTestServer],
        num_rpcs: int = 100,
        *,
        retry_timeout: dt.timedelta = TD_CONFIG_MAX_WAIT,
        retry_wait: dt.timedelta = dt.timedelta(seconds=1),
    ) -> None:
        # TODO(sergiitk): force num_rpcs to be a kwarg
        retryer = retryers.constant_retryer(
            wait_fixed=retry_wait,
            timeout=retry_timeout,
            log_level=logging.INFO,
            error_note=(
                f"RPCs (num_rpcs={num_rpcs}) did not go to exclusively the"
                f" expected servers {[server.hostname for server in servers]}"
                f" before timeout {retry_timeout} (h:mm:ss)"
            ),
        )
        retryer(
            self._assertRpcsEventuallyGoToGivenServers,
            test_client,
            servers,
            num_rpcs,
        )

    def _assertRpcsEventuallyGoToGivenServers(
        self,
        test_client: XdsTestClient,
        servers: Sequence[XdsTestServer],
        num_rpcs: int,
    ):
        server_hostnames = [server.hostname for server in servers]
        logger.info("Verifying RPCs go to servers %s", server_hostnames)
        lb_stats = self.getClientRpcStats(test_client, num_rpcs)
        failed = int(lb_stats.num_failures)
        self.assertLessEqual(
            failed,
            0,
            msg=f"Expected all RPCs to succeed: {failed} of {num_rpcs} failed",
        )
        for server_hostname in server_hostnames:
            self.assertIn(
                server_hostname,
                lb_stats.rpcs_by_peer,
                f"Server {server_hostname} did not receive RPCs",
            )
        for server_hostname in lb_stats.rpcs_by_peer.keys():
            self.assertIn(
                server_hostname,
                server_hostnames,
                f"Unexpected server {server_hostname} received RPCs",
            )

    def assertXdsConfigExistsWithRetry(
        self,
        test_client,
        secure_channel=False,
        *,
        retry_timeout: dt.timedelta = TD_CONFIG_MAX_WAIT,
        retry_wait: dt.timedelta = dt.timedelta(seconds=10),
    ):
        retryer = retryers.constant_retryer(
            wait_fixed=retry_wait,
            timeout=retry_timeout,
            log_level=logging.INFO,
            error_note=(
                f"Could not find correct bootstrap config"
                f" before timeout {retry_timeout} (h:mm:ss)"
            ),
        )
        retryer(
            self.assertXdsConfigExists,
            test_client,
            secure_channel=secure_channel,
        )

    def assertEDSConfigExists(self, config: ClientConfig):
        seen = set()
        want = frozenset(["endpoint_config"])
        for generic_xds_config in config.generic_xds_configs:
            if re.search(
                r"\.ClusterLoadAssignment$", generic_xds_config.type_url
            ):
                seen.add("endpoint_config")
        self.assertSameElements(want, seen)

    def assertXdsConfigExists(
        self, test_client: XdsTestClient, *, secure_channel: bool = False
    ):
        csds: _CsdsClient = (
            test_client.secure_csds if secure_channel else test_client.csds
        )
        config = csds.fetch_client_status(log_level=logging.INFO)
        self.assertIsNotNone(config)
        seen = set()
        want = frozenset(
            [
                "listener_config",
                "cluster_config",
                "route_config",
            ]
        )
        for xds_config in config.xds_config:
            seen.add(xds_config.WhichOneof("per_xds_config"))
        for generic_xds_config in config.generic_xds_configs:
            if re.search(r"\.Listener$", generic_xds_config.type_url):
                seen.add("listener_config")
            elif re.search(
                r"\.RouteConfiguration$", generic_xds_config.type_url
            ):
                seen.add("route_config")
            elif re.search(r"\.Cluster$", generic_xds_config.type_url):
                seen.add("cluster_config")

        self.assertEDSConfigExists(config)
        logger.debug(
            "Received xDS config dump: %s",
            json_format.MessageToJson(config, indent=2),
        )
        self.assertSameElements(want, seen)

    def assertRouteConfigUpdateTrafficHandoff(
        self,
        test_client: XdsTestClient,
        previous_route_config_version: str,
        retry_wait_second: int,
        timeout_second: int,
    ):
        retryer = retryers.constant_retryer(
            wait_fixed=datetime.timedelta(seconds=retry_wait_second),
            timeout=datetime.timedelta(seconds=timeout_second),
            retry_on_exceptions=(TdPropagationRetryableError,),
            logger=logger,
            log_level=logging.INFO,
        )
        try:
            for attempt in retryer:
                with attempt:
                    self.assertSuccessfulRpcs(test_client)
                    dumped_config = test_client.csds.fetch_client_status_parsed(
                        log_level=logging.INFO
                    )
                    self.assertIsNotNone(dumped_config)
                    route_config_version = dumped_config.rds_version
                    if previous_route_config_version == route_config_version:
                        logger.info(
                            "Routing config not propagated yet. Retrying."
                        )
                        raise TdPropagationRetryableError(
                            "CSDS not get updated routing config corresponding"
                            " to the second set of url maps"
                        )
                    else:
                        self.assertSuccessfulRpcs(test_client)
                        logger.info(
                            (
                                "[SUCCESS] Confirmed successful RPC with the "
                                "updated routing config, version=%s"
                            ),
                            route_config_version,
                        )
        except retryers.RetryError as retry_error:
            logger.info(
                (
                    "Retry exhausted. TD routing config propagation failed"
                    " after timeout %ds. Last seen client config dump: %s"
                ),
                timeout_second,
                dumped_config,
            )
            raise retry_error

    def assertHealthyEndpointsCount(
        self,
        test_client: XdsTestClient,
        expected_count: int,
        *,
        retry_timeout: dt.timedelta = dt.timedelta(minutes=3),
        retry_wait: dt.timedelta = dt.timedelta(seconds=10),
        log_level: int = logging.DEBUG,
    ) -> None:
        retryer = retryers.constant_retryer(
            wait_fixed=retry_wait,
            timeout=retry_timeout,
            error_note=(
                f"Timeout waiting for test client {test_client.hostname} to"
                f" report {expected_count} endpoint(s) in HEALTHY state."
            ),
        )
        for attempt in retryer:
            with attempt:
                client_config = test_client.get_csds_parsed(log_level=log_level)
                self.assertIsNotNone(
                    client_config,
                    "Error getting CSDS config dump"
                    f" from client {test_client.hostname}",
                )
                # TODO(nice to have): parse and log all health statuses.
                # https://github.com/envoyproxy/envoy/blob/b6df9719/api/envoy/config/core/v3/health_check.proto#L35
                logger.info(
                    "<< Found EDS endpoints: HEALTHY: %s, DRAINING: %s",
                    client_config.endpoints,
                    client_config.draining_endpoints,
                )
                self.assertLen(
                    client_config.endpoints,
                    expected_count,
                )

    def assertDrainingEndpointsCount(
        self,
        test_client: XdsTestClient,
        expected_count: int,
        *,
        retry_timeout: dt.timedelta = dt.timedelta(minutes=1),
        retry_wait: dt.timedelta = dt.timedelta(seconds=10),
        log_level: int = logging.DEBUG,
    ) -> None:
        retryer = retryers.constant_retryer(
            wait_fixed=retry_wait,
            timeout=retry_timeout,
            error_note=(
                f"Timeout waiting for test client {test_client.hostname} to"
                f" report {expected_count} endpoint(s) in DRAINING state."
            ),
        )
        for attempt in retryer:
            with attempt:
                client_config = test_client.get_csds_parsed(log_level=log_level)
                self.assertIsNotNone(
                    client_config,
                    "Error getting CSDS config dump"
                    f" from client {test_client.hostname}",
                )
                logger.info(
                    "<< Found EDS endpoints: HEALTHY: %s, DRAINING: %s",
                    client_config.endpoints,
                    client_config.draining_endpoints,
                )
                self.assertLen(
                    client_config.draining_endpoints,
                    expected_count,
                    f"Expected {expected_count} EDS endpoints to be DRAINING",
                )

    def assertFailedRpcs(
        self, test_client: XdsTestClient, num_rpcs: Optional[int] = 100
    ):
        lb_stats = self.getClientRpcStats(test_client, num_rpcs)
        failed = int(lb_stats.num_failures)
        self.assertEqual(
            failed,
            num_rpcs,
            msg=f"Expected all RPCs to fail: {failed} of {num_rpcs} failed",
        )

    @override
    def getClientRpcStats(
        self,
        test_client: XdsTestClient,
        num_rpcs: int,
        *,
        metadata_keys: Optional[tuple[str, ...]] = None,
        secure_channel: bool = False,
    ) -> _LoadBalancerStatsResponse:
        lb_stats = test_client.get_load_balancer_stats(
            num_rpcs=num_rpcs,
            metadata_keys=metadata_keys,
            secure_channel=secure_channel,
        )
        logger.info(
            "[%s] << Received LoadBalancerStatsResponse:\n%s",
            test_client.hostname,
            self._pretty_lb_stats(lb_stats),
        )
        return lb_stats

    def assertAllBackendsReceivedRpcs(self, lb_stats):
        # TODO(sergiitk): assert backends length
        for backend, rpcs_count in lb_stats.rpcs_by_peer.items():
            self.assertGreater(
                int(rpcs_count),
                0,
                msg=f"Backend {backend} did not receive a single RPC",
            )

    def assertClientEventuallyReachesSteadyState(
        self,
        test_client: XdsTestClient,
        *,
        rpc_type: str,
        num_rpcs: int,
        threshold_percent: int = 1,
        retry_timeout: dt.timedelta = dt.timedelta(minutes=12),
        retry_wait: dt.timedelta = dt.timedelta(seconds=10),
        steady_state_delay: dt.timedelta = dt.timedelta(seconds=5),
    ):
        retryer = retryers.constant_retryer(
            wait_fixed=retry_wait,
            timeout=retry_timeout,
            error_note=(
                f"Timeout waiting for test client {test_client.hostname} to"
                f"report {num_rpcs} pending calls ±{threshold_percent}%"
            ),
        )
        for attempt in retryer:
            with attempt:
                self._checkRpcsInFlight(
                    test_client, rpc_type, num_rpcs, threshold_percent
                )
        logging.info(
            "Will check again in %d seconds to verify that RPC count is steady",
            steady_state_delay.total_seconds(),
        )
        time.sleep(steady_state_delay.total_seconds())
        self._checkRpcsInFlight(
            test_client, rpc_type, num_rpcs, threshold_percent
        )

    def _checkRpcsInFlight(
        self,
        test_client: XdsTestClient,
        rpc_type: str,
        num_rpcs: int,
        threshold_percent: int,
    ):
        if not 0 <= threshold_percent <= 100:
            raise ValueError(
                "Value error: Threshold should be between 0 to 100"
            )
        threshold_fraction = threshold_percent / 100.0
        stats = test_client.get_load_balancer_accumulated_stats()
        logging.info(
            "[%s] << Received LoadBalancerAccumulatedStatsResponse:\n%s",
            test_client.hostname,
            self._pretty_accumulated_stats(stats),
        )
        rpcs_started = stats.num_rpcs_started_by_method[rpc_type]
        rpcs_succeeded = stats.num_rpcs_succeeded_by_method[rpc_type]
        rpcs_failed = stats.num_rpcs_failed_by_method[rpc_type]
        rpcs_in_flight = rpcs_started - rpcs_succeeded - rpcs_failed
        logging.info(
            "[%s] << %s RPCs in flight: %d, expected %d ±%d%%",
            test_client.hostname,
            rpc_type,
            rpcs_in_flight,
            num_rpcs,
            threshold_percent,
        )
        self.assertBetween(
            rpcs_in_flight,
            minv=int(num_rpcs * (1 - threshold_fraction)),
            maxv=int(num_rpcs * (1 + threshold_fraction)),
            msg=(
                f"Found wrong number of RPCs in flight: actual({rpcs_in_flight}"
                f"), expected({num_rpcs} ± {threshold_percent}%)"
            ),
        )


class IsolatedXdsKubernetesTestCase(
    XdsKubernetesBaseTestCase, metaclass=abc.ABCMeta
):
    """Isolated test case.

    Base class for tests cases where infra resources are created before
    each test, and destroyed after.
    """

    def setUp(self):
        """Hook method for setting up the test fixture before exercising it."""
        super().setUp()

        # Random suffix per test.
        self.createRandomSuffix()

        # TD Manager
        self.td = self.initTrafficDirectorManager()

        # Test Server runner
        self.server_namespace = KubernetesServerRunner.make_namespace_name(
            self.resource_prefix, self.resource_suffix
        )
        self.server_runner = self.initKubernetesServerRunner()

        # Test Client runner
        self.client_namespace = KubernetesClientRunner.make_namespace_name(
            self.resource_prefix, self.resource_suffix
        )
        self.client_runner = self.initKubernetesClientRunner(
            deployment_args=ClientDeploymentArgs(
                enable_dualstack=self.enable_dualstack
            )
        )

        # Create healthcheck firewall rules if necessary.
        if self.ensure_firewall:
            self.td.create_firewall_rules(
                allowed_ports=self.firewall_allowed_ports,
                source_range=self.firewall_source_range,
                source_range_ipv6=self.firewall_source_range_ipv6,
            )

        # Randomize xds port, when it's set to 0
        if self.server_xds_port == 0:
            # TODO(sergiitk): this is prone to race conditions:
            #  The port might not me taken now, but there's not guarantee
            #  it won't be taken until the tests get to creating
            #  forwarding rule. This check is better than nothing,
            #  but we should find a better approach.
            self.server_xds_port = self.td.find_unused_forwarding_rule_port()
            logger.info("Found unused xds port: %s", self.server_xds_port)

    def createRandomSuffix(self):
        if self.resource_suffix_randomize:
            self.resource_suffix = helpers_rand.random_resource_suffix()
        logger.info(
            "Test run resource prefix: %s, suffix: %s",
            self.resource_prefix,
            self.resource_suffix,
        )

    @abc.abstractmethod
    def initTrafficDirectorManager(self) -> TrafficDirectorManager:
        raise NotImplementedError

    @abc.abstractmethod
    def initKubernetesServerRunner(self, **kwargs) -> KubernetesServerRunner:
        raise NotImplementedError

    @abc.abstractmethod
    def initKubernetesClientRunner(self, **kwargs) -> KubernetesClientRunner:
        raise NotImplementedError

    def tearDown(self):
        logger.info("----- TestMethod %s teardown -----", self.test_name)
        logger.debug("Getting pods restart times")
        client_restarts: int = 0
        server_restarts: int = 0
        try:
            client_restarts = self.client_runner.get_pod_restarts(
                self.client_runner.deployment
            )
            server_restarts = self.server_runner.get_pod_restarts(
                self.server_runner.deployment
            )
        except (retryers.RetryError, k8s.NotFound) as e:
            logger.exception(e)

        retryer = retryers.constant_retryer(
            wait_fixed=_timedelta(seconds=10),
            attempts=3,
            log_level=logging.INFO,
        )
        try:
            retryer(self.cleanup)
        except retryers.RetryError:
            logger.exception("Got error during teardown")
        finally:
            logger.info("----- Test client/server logs -----")
            self.client_runner.logs_explorer_run_history_links()
            self.server_runner.logs_explorer_run_history_links()

            # Fail if any of the pods restarted.
            self.assertEqual(
                client_restarts,
                0,
                msg=(
                    "Client container unexpectedly restarted"
                    f" {client_restarts} times during test. In most cases, this"
                    " is caused by the test client app crash."
                ),
            )
            self.assertEqual(
                server_restarts,
                0,
                msg=(
                    "Server container unexpectedly restarted"
                    f" {server_restarts} times during test. In most cases, this"
                    " is caused by the test client app crash."
                ),
            )

    def cleanup(self):
        self.td.cleanup(force=self.force_cleanup)
        self.client_runner.cleanup(
            force=self.force_cleanup, force_namespace=self.force_cleanup
        )
        self.server_runner.cleanup(
            force=self.force_cleanup, force_namespace=self.force_cleanup
        )

    def _start_test_client(
        self,
        server_target: str,
        *,
        wait_for_active_ads: bool = True,
        wait_for_server_channel_ready: bool = True,
        wait_for_active_ads_timeout: Optional[_timedelta] = None,
        wait_for_server_channel_ready_timeout: Optional[_timedelta] = None,
        **kwargs,
    ) -> XdsTestClient:
        test_client = self.client_runner.run(
            server_target=server_target, **kwargs
        )
        if wait_for_active_ads:
            test_client.wait_for_active_xds_channel(
                xds_server_uri=self.xds_server_uri,
                timeout=wait_for_active_ads_timeout,
            )
        if wait_for_server_channel_ready:
            test_client.wait_for_server_channel_ready(
                timeout=wait_for_server_channel_ready_timeout,
            )
        return test_client


class RegularXdsKubernetesTestCase(IsolatedXdsKubernetesTestCase):
    """Regular test case base class for testing PSM features in isolation."""

    @classmethod
    def setUpClass(cls):
        """Hook method for setting up class fixture before running tests in
        the class.
        """
        super().setUpClass()
        if cls.server_maintenance_port is None:
            cls.server_maintenance_port = (
                KubernetesServerRunner.DEFAULT_MAINTENANCE_PORT
            )

    def initTrafficDirectorManager(self) -> TrafficDirectorManager:
        return TrafficDirectorManager(
            self.gcp_api_manager,
            project=self.project,
            resource_prefix=self.resource_prefix,
            resource_suffix=self.resource_suffix,
            network=self.network,
            compute_api_version=self.compute_api_version,
            enable_dualstack=self.enable_dualstack,
        )

    def initKubernetesServerRunner(self, **kwargs) -> KubernetesServerRunner:
        return KubernetesServerRunner(
            k8s.KubernetesNamespace(
                self.k8s_api_manager, self.server_namespace
            ),
            deployment_name=self.server_name,
            image_name=self.server_image,
            td_bootstrap_image=self.td_bootstrap_image,
            gcp_project=self.project,
            gcp_api_manager=self.gcp_api_manager,
            gcp_service_account=self.gcp_service_account,
            xds_server_uri=self.xds_server_uri,
            network=self.network,
            debug_use_port_forwarding=self.debug_use_port_forwarding,
            enable_workload_identity=self.enable_workload_identity,
            **kwargs,
        )

    def initKubernetesClientRunner(self, **kwargs) -> KubernetesClientRunner:
        return KubernetesClientRunner(
            k8s.KubernetesNamespace(
                self.k8s_api_manager, self.client_namespace
            ),
            deployment_name=self.client_name,
            image_name=self.client_image,
            td_bootstrap_image=self.td_bootstrap_image,
            gcp_project=self.project,
            gcp_api_manager=self.gcp_api_manager,
            gcp_service_account=self.gcp_service_account,
            xds_server_uri=self.xds_server_uri,
            network=self.network,
            debug_use_port_forwarding=self.debug_use_port_forwarding,
            enable_workload_identity=self.enable_workload_identity,
            stats_port=self.client_port,
            reuse_namespace=self.server_namespace == self.client_namespace,
            **kwargs,
        )

    def startTestServers(
        self, replica_count=1, server_runner=None, **kwargs
    ) -> List[XdsTestServer]:
        if server_runner is None:
            server_runner = self.server_runner
        test_servers = server_runner.run(
            replica_count=replica_count,
            test_port=self.server_port,
            maintenance_port=self.server_maintenance_port,
            **kwargs,
        )
        for test_server in test_servers:
            test_server.set_xds_address(
                self.server_xds_host, self.server_xds_port
            )
        return test_servers

    def startTestClient(
        self, test_server: XdsTestServer, **kwargs
    ) -> XdsTestClient:
        return self._start_test_client(test_server.xds_uri, **kwargs)


class AppNetXdsKubernetesTestCase(RegularXdsKubernetesTestCase):
    td: TrafficDirectorAppNetManager

    def initTrafficDirectorManager(self) -> TrafficDirectorAppNetManager:
        return TrafficDirectorAppNetManager(
            self.gcp_api_manager,
            project=self.project,
            resource_prefix=self.resource_prefix,
            resource_suffix=self.resource_suffix,
            network=self.network,
            compute_api_version=self.compute_api_version,
            enable_dualstack=self.enable_dualstack,
        )


class SecurityXdsKubernetesTestCase(IsolatedXdsKubernetesTestCase):
    """Test case base class for testing PSM security features in isolation."""

    td: TrafficDirectorSecureManager

    class SecurityMode(enum.Enum):
        MTLS = enum.auto()
        TLS = enum.auto()
        PLAINTEXT = enum.auto()

    @classmethod
    def setUpClass(cls):
        """Hook method for setting up class fixture before running tests in
        the class.
        """
        super().setUpClass()
        if cls.server_maintenance_port is None:
            # In secure mode, the maintenance port is different from
            # the test port to keep it insecure, and make
            # Health Checks and Channelz tests available.
            # When not provided, use explicit numeric port value, so
            # Backend Health Checks are created on a fixed port.
            cls.server_maintenance_port = (
                KubernetesServerRunner.DEFAULT_SECURE_MODE_MAINTENANCE_PORT
            )

    def initTrafficDirectorManager(self) -> TrafficDirectorSecureManager:
        return TrafficDirectorSecureManager(
            self.gcp_api_manager,
            project=self.project,
            resource_prefix=self.resource_prefix,
            resource_suffix=self.resource_suffix,
            network=self.network,
            compute_api_version=self.compute_api_version,
            enable_dualstack=self.enable_dualstack,
        )

    def initKubernetesServerRunner(self, **kwargs) -> KubernetesServerRunner:
        return KubernetesServerRunner(
            k8s.KubernetesNamespace(
                self.k8s_api_manager, self.server_namespace
            ),
            deployment_name=self.server_name,
            image_name=self.server_image,
            td_bootstrap_image=self.td_bootstrap_image,
            gcp_project=self.project,
            gcp_api_manager=self.gcp_api_manager,
            gcp_service_account=self.gcp_service_account,
            network=self.network,
            xds_server_uri=self.xds_server_uri,
            deployment_template="server-secure.deployment.yaml",
            debug_use_port_forwarding=self.debug_use_port_forwarding,
            **kwargs,
        )

    def initKubernetesClientRunner(self, **kwargs) -> KubernetesClientRunner:
        return KubernetesClientRunner(
            k8s.KubernetesNamespace(
                self.k8s_api_manager, self.client_namespace
            ),
            deployment_name=self.client_name,
            image_name=self.client_image,
            td_bootstrap_image=self.td_bootstrap_image,
            gcp_project=self.project,
            gcp_api_manager=self.gcp_api_manager,
            gcp_service_account=self.gcp_service_account,
            xds_server_uri=self.xds_server_uri,
            network=self.network,
            deployment_template="client-secure.deployment.yaml",
            stats_port=self.client_port,
            reuse_namespace=self.server_namespace == self.client_namespace,
            debug_use_port_forwarding=self.debug_use_port_forwarding,
            **kwargs,
        )

    def startSecureTestServer(self, replica_count=1, **kwargs) -> XdsTestServer:
        test_server = self.server_runner.run(
            replica_count=replica_count,
            test_port=self.server_port,
            maintenance_port=self.server_maintenance_port,
            secure_mode=True,
            **kwargs,
        )[0]
        test_server.set_xds_address(self.server_xds_host, self.server_xds_port)
        return test_server

    def setupSecurityPolicies(
        self, *, server_tls, server_mtls, client_tls, client_mtls
    ):
        self.td.setup_client_security(
            server_namespace=self.server_namespace,
            server_name=self.server_name,
            tls=client_tls,
            mtls=client_mtls,
        )
        self.td.setup_server_security(
            server_namespace=self.server_namespace,
            server_name=self.server_name,
            server_port=self.server_port,
            tls=server_tls,
            mtls=server_mtls,
        )

    def startSecureTestClient(
        self,
        test_server: XdsTestServer,
        *,
        wait_for_server_channel_ready=True,
        **kwargs,
    ) -> XdsTestClient:
        return self._start_test_client(
            server_target=test_server.xds_uri,
            wait_for_server_channel_ready=wait_for_server_channel_ready,
            secure_mode=True,
            **kwargs,
        )

    def assertTestAppSecurity(
        self,
        mode: SecurityMode,
        test_client: XdsTestClient,
        test_server: XdsTestServer,
    ):
        client_socket, server_socket = self.getConnectedSockets(
            test_client, test_server
        )
        server_security: grpc_channelz.Security = server_socket.security
        client_security: grpc_channelz.Security = client_socket.security
        logger.info("Server certs: %s", self.debug_sock_certs(server_security))
        logger.info("Client certs: %s", self.debug_sock_certs(client_security))

        if mode is self.SecurityMode.MTLS:
            self.assertSecurityMtls(client_security, server_security)
        elif mode is self.SecurityMode.TLS:
            self.assertSecurityTls(client_security, server_security)
        elif mode is self.SecurityMode.PLAINTEXT:
            self.assertSecurityPlaintext(client_security, server_security)
        else:
            raise TypeError("Incorrect security mode")

    def assertSecurityMtls(
        self,
        client_security: grpc_channelz.Security,
        server_security: grpc_channelz.Security,
    ):
        self.assertEqual(
            client_security.WhichOneof("model"),
            "tls",
            msg="(mTLS) Client socket security model must be TLS",
        )
        self.assertEqual(
            server_security.WhichOneof("model"),
            "tls",
            msg="(mTLS) Server socket security model must be TLS",
        )
        server_tls, client_tls = server_security.tls, client_security.tls

        # Confirm regular TLS: server local cert == client remote cert
        self.assertNotEmpty(
            client_tls.remote_certificate,
            msg="(mTLS) Client remote certificate is missing",
        )
        if self.check_local_certs:
            self.assertNotEmpty(
                server_tls.local_certificate,
                msg="(mTLS) Server local certificate is missing",
            )
            self.assertEqual(
                server_tls.local_certificate,
                client_tls.remote_certificate,
                msg=(
                    "(mTLS) Server local certificate must match client's "
                    "remote certificate"
                ),
            )

        # mTLS: server remote cert == client local cert
        self.assertNotEmpty(
            server_tls.remote_certificate,
            msg="(mTLS) Server remote certificate is missing",
        )
        if self.check_local_certs:
            self.assertNotEmpty(
                client_tls.local_certificate,
                msg="(mTLS) Client local certificate is missing",
            )
            self.assertEqual(
                server_tls.remote_certificate,
                client_tls.local_certificate,
                msg=(
                    "(mTLS) Server remote certificate must match client's "
                    "local certificate"
                ),
            )

    def assertSecurityTls(
        self,
        client_security: grpc_channelz.Security,
        server_security: grpc_channelz.Security,
    ):
        self.assertEqual(
            client_security.WhichOneof("model"),
            "tls",
            msg="(TLS) Client socket security model must be TLS",
        )
        self.assertEqual(
            server_security.WhichOneof("model"),
            "tls",
            msg="(TLS) Server socket security model must be TLS",
        )
        server_tls, client_tls = server_security.tls, client_security.tls

        # Regular TLS: server local cert == client remote cert
        self.assertNotEmpty(
            client_tls.remote_certificate,
            msg="(TLS) Client remote certificate is missing",
        )
        if self.check_local_certs:
            self.assertNotEmpty(
                server_tls.local_certificate,
                msg="(TLS) Server local certificate is missing",
            )
            self.assertEqual(
                server_tls.local_certificate,
                client_tls.remote_certificate,
                msg=(
                    "(TLS) Server local certificate must match client "
                    "remote certificate"
                ),
            )

        # mTLS must not be used
        self.assertEmpty(
            server_tls.remote_certificate,
            msg=(
                "(TLS) Server remote certificate must be empty in TLS mode. "
                "Is server security incorrectly configured for mTLS?"
            ),
        )
        self.assertEmpty(
            client_tls.local_certificate,
            msg=(
                "(TLS) Client local certificate must be empty in TLS mode. "
                "Is client security incorrectly configured for mTLS?"
            ),
        )

    def assertSecurityPlaintext(self, client_security, server_security):
        server_tls, client_tls = server_security.tls, client_security.tls
        # Not TLS
        self.assertEmpty(
            server_tls.local_certificate,
            msg="(Plaintext) Server local certificate must be empty.",
        )
        self.assertEmpty(
            client_tls.local_certificate,
            msg="(Plaintext) Client local certificate must be empty.",
        )

        # Not mTLS
        self.assertEmpty(
            server_tls.remote_certificate,
            msg="(Plaintext) Server remote certificate must be empty.",
        )
        self.assertEmpty(
            client_tls.local_certificate,
            msg="(Plaintext) Client local certificate must be empty.",
        )

    def assertClientCannotReachServerRepeatedly(
        self,
        test_client: XdsTestClient,
        *,
        times: Optional[int] = None,
        delay: Optional[_timedelta] = None,
    ):
        """
        Asserts that the client repeatedly cannot reach the server.

        With negative tests we can't be absolutely certain expected failure
        state is not caused by something else.
        To mitigate for this, we repeat the checks several times, and expect
        all of them to succeed.

        This is useful in case the channel eventually stabilizes, and RPCs pass.

        Args:
            test_client: An instance of XdsTestClient
            times: Optional; A positive number of times to confirm that
                the server is unreachable. Defaults to `3` attempts.
            delay: Optional; Specifies how long to wait before the next check.
                Defaults to `10` seconds.
        """
        if times is None or times < 1:
            times = 3
        if delay is None:
            delay = _timedelta(seconds=10)

        for i in range(1, times + 1):
            self.assertClientCannotReachServer(test_client)
            if i < times:
                logger.info(
                    "Check %s passed, waiting %s before the next check",
                    i,
                    delay,
                )
                time.sleep(delay.total_seconds())

    def assertClientCannotReachServer(self, test_client: XdsTestClient):
        self.assertClientChannelFailed(test_client)
        self.assertFailedRpcs(test_client)

    def assertClientChannelFailed(self, test_client: XdsTestClient):
        channel = test_client.wait_for_server_channel_state(
            state=_ChannelState.TRANSIENT_FAILURE
        )
        subchannels = list(
            test_client.channelz.list_channel_subchannels(channel)
        )
        self.assertLen(
            subchannels,
            1,
            msg=(
                "Client channel must have exactly one subchannel "
                "in state TRANSIENT_FAILURE."
            ),
        )

    @staticmethod
    def getConnectedSockets(
        test_client: XdsTestClient, test_server: XdsTestServer
    ) -> Tuple[grpc_channelz.Socket, grpc_channelz.Socket]:
        client_sock = test_client.get_active_server_channel_socket()
        server_sock = test_server.get_server_socket_matching_client(client_sock)
        return client_sock, server_sock

    @classmethod
    def debug_sock_certs(cls, security: grpc_channelz.Security):
        if security.WhichOneof("model") == "other":
            return f"other: <{security.other.name}={security.other.value}>"

        return (
            f"local: <{cls.debug_cert(security.tls.local_certificate)}>, "
            f"remote: <{cls.debug_cert(security.tls.remote_certificate)}>"
        )

    @staticmethod
    def debug_cert(cert):
        if not cert:
            return "missing"
        sha1 = hashlib.sha1(cert)
        return f"sha1={sha1.hexdigest()}, len={len(cert)}"<|MERGE_RESOLUTION|>--- conflicted
+++ resolved
@@ -504,8 +504,20 @@
                 f"\nDiff stats:\n{diff_stats_fmt}"
             ),
         )
-
-<<<<<<< HEAD
+        
+        # 2. Verify the completed RPCs of the given method has no statuses
+        #    other than the expected_status,
+        for found_status_int, count in stats.result.items():
+            found_status = helpers_grpc.status_from_int(found_status_int)
+            if found_status != expected_status and count > stray_rpc_limit:
+                self.fail(
+                    f"Expected only status {expected_status_fmt},"
+                    " but found status"
+                    f" {helpers_grpc.status_pretty(found_status)}"
+                    f" for method {method}."
+                    f"\nDiff stats:\n{diff_stats_fmt}"
+                )
+
     def assertRpcsEventuallyReachMinServers(
         self,
         test_client: XdsTestClient,
@@ -539,19 +551,6 @@
                     num_expected_servers,
                     msg=f"RPCs went to {len(lb_stats.rpcs_by_peer)} server(s), expected"
                     f" at least {num_expected_servers} servers",
-=======
-        # 2. Verify the completed RPCs of the given method has no statuses
-        #    other than the expected_status,
-        for found_status_int, count in stats.result.items():
-            found_status = helpers_grpc.status_from_int(found_status_int)
-            if found_status != expected_status and count > stray_rpc_limit:
-                self.fail(
-                    f"Expected only status {expected_status_fmt},"
-                    " but found status"
-                    f" {helpers_grpc.status_pretty(found_status)}"
-                    f" for method {method}."
-                    f"\nDiff stats:\n{diff_stats_fmt}"
->>>>>>> e0746476
                 )
 
     def assertRpcsEventuallyGoToGivenServers(
