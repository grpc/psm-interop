--- conflicted
+++ resolved
@@ -100,11 +100,8 @@
             image_name=self.image_name,
             mesh_name=mesh_name,
             server_target=server_target,
-<<<<<<< HEAD
             enable_spiffe=enable_spiffe,
-=======
             stats_port=self.stats_port,
->>>>>>> 288928b7
         )
         self.current_revision = self.service.revision
         client = self._make_client_from_service(server_target, self.service)
@@ -160,13 +157,8 @@
         image_name: str,
         mesh_name: str,
         server_target: str,
-<<<<<<< HEAD
-        *,
-        test_port: int = DEFAULT_CLIENT_TEST_PORT,
         enable_spiffe: bool = False,
-=======
         stats_port: int,
->>>>>>> 288928b7
     ) -> gcp.cloud_run.CloudRunService:
         if not service_name:
             raise ValueError("service_name cannot be empty or None")
