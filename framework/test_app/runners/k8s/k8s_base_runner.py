# Copyright 2022 gRPC authors.
#
# Licensed under the Apache License, Version 2.0 (the "License");
# you may not use this file except in compliance with the License.
# You may obtain a copy of the License at
#
#     http://www.apache.org/licenses/LICENSE-2.0
#
# Unless required by applicable law or agreed to in writing, software
# distributed under the License is distributed on an "AS IS" BASIS,
# WITHOUT WARRANTIES OR CONDITIONS OF ANY KIND, either express or implied.
# See the License for the specific language governing permissions and
# limitations under the License.
"""
Common functionality for running xDS Test Client and Server on Kubernetes.
"""
from abc import ABCMeta
import collections
import contextlib
import dataclasses
import datetime as dt
import functools
import logging
import pathlib
from typing import List, Optional

import mako.lookup
import mako.template
import yaml

from framework.helpers import retryers
import framework.helpers.datetime
import framework.helpers.highlighter
import framework.helpers.rand
from framework.infrastructure import gcp
from framework.infrastructure import k8s
from framework.test_app.runners import base_runner

logger = logging.getLogger(__name__)

# Type aliases
_RunnerError = base_runner.RunnerError
_HighlighterYaml = framework.helpers.highlighter.HighlighterYaml
_helper_datetime = framework.helpers.datetime
_datetime = dt.datetime


@dataclasses.dataclass(frozen=True)
class RunHistory:
    deployment_id: str
    time_start_requested: _datetime
    time_start_completed: Optional[_datetime]
    time_stopped: _datetime


# TODO(sergiitk): Wow this class is dirty. Tracking managed object state mixed
#   with k8s API wrappers, yaml parsing, mako templating and other weird stuff.
#   Public methods are impossible to find among all the _private().
#   This monster must be broken apart, or it'll eat us first.
class KubernetesBaseRunner(base_runner.BaseRunner, metaclass=ABCMeta):
    # Pylint wants abstract classes to override abstract methods.
    # pylint: disable=abstract-method

    TEMPLATE_DIR_NAME = "kubernetes-manifests"
    TEMPLATE_DIR_RELATIVE_PATH = f"../../../../{TEMPLATE_DIR_NAME}"
    ROLE_WORKLOAD_IDENTITY_USER = "roles/iam.workloadIdentityUser"

    # Required fields.
    k8s_namespace: k8s.KubernetesNamespace
    deployment_name: str
    image_name: str
    gcp_project: str
    gcp_service_account: str
    gcp_ui_url: str

    # Fields with default values.
    namespace_template: str = "namespace.yaml"
    reuse_namespace: bool = False
    log_to_stdout: bool = False

    # The history of all runs performed by this runner.
    # Persisted across multiple runs.
    run_history: collections.deque[RunHistory]

    # Below is mutable state associated with the current run.
    namespace: Optional[k8s.V1Namespace] = None
    deployment: Optional[k8s.V1Deployment] = None
    deployment_id: Optional[str] = None
    service_account: Optional[k8s.V1ServiceAccount] = None

    # A map of pod names to pod objects as they were at the moment
    # of deployment creation.
    # All user-requested operations that modify the deployment directly (such as
    # scaling, manual pod deletion, etc.) must update this mapping.
    # Note that this doesn't represent the current state of the pods, so
    # don't update pod definitions just because they loaded at a later time.
    pods_started: dict[str, k8s.V1Pod]
    # When a pod is shut down due to a user-requested operation described above,
    # delete it from pods_created, and move to pods_stopped.
    pods_stopped: dict[str, k8s.V1Pod]

    # A map of pod names to grpc apps.
    # pods_grpc_app: dict[str, framework.rpc.grpc.GrpcApp]

    # Auxiliary resources created for the current run.
    pod_port_forwarders: list[k8s.PortForwarder]
    pod_log_collectors: list[k8s.PodLogCollector]

    # Current run metadata.
    time_start_requested: Optional[_datetime] = None
    time_start_completed: Optional[_datetime] = None
    time_stopped: Optional[_datetime] = None

    def __init__(
        self,
        k8s_namespace: k8s.KubernetesNamespace,
        *,
        deployment_name: str,
        image_name: str,
        gcp_project: str,
        gcp_service_account: str,
        gcp_ui_url: str,
        namespace_template: Optional[str] = "namespace.yaml",
        reuse_namespace: bool = False,
    ):
        super().__init__()

        # Required fields.
        self.deployment_name = deployment_name
        self.image_name = image_name
        self.gcp_project = gcp_project
        # Maps GCP service account to Kubernetes service account
        self.gcp_service_account = gcp_service_account
        self.gcp_ui_url = gcp_ui_url

        # Kubernetes namespace resources manager.
        self.k8s_namespace = k8s_namespace
        if namespace_template:
            self.namespace_template = namespace_template
        self.reuse_namespace = reuse_namespace

        # Persistent across many runs.
        self.run_history = collections.deque()

        # Mutable state associated with each run.
        self._reset_state()

        # Highlighter.
        self._highlighter = _HighlighterYaml()

    def run(self, **kwargs):
        del kwargs
        if not self.time_stopped and self.time_start_requested:
            if self.time_start_completed:
                raise RuntimeError(
                    f"Deployment {self.deployment_name}: has already been"
                    f" started at {self.time_start_completed.isoformat()}"
                )
            else:
                raise RuntimeError(
                    f"Deployment {self.deployment_name}: start has already been"
                    f" requested at {self.time_start_requested.isoformat()}"
                )

        self._reset_state()
        self.time_start_requested = _datetime.now()

        self.logs_explorer_link()
        if self.reuse_namespace:
            self.namespace = self._reuse_namespace()
        if not self.namespace:
            self.namespace = self._create_namespace(
                self.namespace_template, namespace_name=self.k8s_namespace.name
            )

    def _start_completed(self):
        self.time_start_completed = _datetime.now()

    def _stop(self):
        self.time_stopped = _datetime.now()
        if self.time_start_requested and self.deployment_id:
            run_history = RunHistory(
                deployment_id=self.deployment_id,
                time_start_requested=self.time_start_requested,
                time_start_completed=self.time_start_completed,
                time_stopped=self.time_stopped,
            )
            self.run_history.append(run_history)

    def _reset_state(self):
        """Reset the mutable state of the previous run."""
        try:
            if self.pod_port_forwarders:
                logger.warning(
                    "Port forwarders not cleaned from the past run: %s",
                    len(self.pod_port_forwarders),
                )

            if self.pod_log_collectors:
                logger.warning(
                    "Pod log collectors not cleaned from the past run: %s",
                    len(self.pod_log_collectors),
                )
        except AttributeError:
            # Properties may not be defined when called from constructor.
            pass

        # Reset the mutable state associated with the current run.
        self.namespace = None
        self.deployment = None
        self.deployment_id = None
        self.service_account = None
        self.time_start_requested = None
        self.time_start_completed = None
        self.time_stopped = None
        self.pod_port_forwarders = []
        self.pod_log_collectors = []
        self.pods_started = {}
        self.pods_stopped = {}

    def _cleanup_namespace(self, *, force=False):
        if (self.namespace and not self.reuse_namespace) or force:
            self.delete_namespace()
            self.namespace = None

    def stop_pod_dependencies(self, *, log_drain_sec: int = 0):
        # Signal to stop logging early so less drain time needed.
        self.maybe_stop_logging()

        # Stop port forwarders if any.
        for pod_port_forwarder in self.pod_port_forwarders:
            pod_port_forwarder.close()

        if self.pod_port_forwarders:
            logger.info(
                "Port forwarders in namespace %s stopped.",
                self.k8s_namespace.name if self.k8s_namespace else "Unknown",
            )

        self.pod_port_forwarders = []

        for pod_log_collector in self.pod_log_collectors:
            if log_drain_sec > 0 and not pod_log_collector.drain_event.is_set():
                logger.info(
                    "Draining logs for %s, timeout %i sec",
                    pod_log_collector.pod_name,
                    log_drain_sec,
                )
                # The close will happen normally at the next message.
                pod_log_collector.drain_event.wait(timeout=log_drain_sec)
            # Note this will be called from the main thread and may cause
            # a race for the log file. Still, at least it'll flush the buffers.
            pod_log_collector.flush()

        self.pod_log_collectors = []

    def get_pod_restarts(self, deployment: k8s.V1Deployment) -> int:
        if not self.k8s_namespace or not deployment:
            return 0
        total_restart: int = 0
        # TODO(sergiitk): bug: this only counts deployment_id associated
        #  with the last run().
        pods: List[k8s.V1Pod] = self.k8s_namespace.list_deployment_pods(
            deployment
        )
        for pod in pods:
            if pod.status.container_statuses:
                total_restart += sum(
                    status.restart_count
                    for status in pod.status.container_statuses
                )
        return total_restart

    def list_deployment_pods(self) -> list[k8s.V1Pod]:
        if not self.deployment_id:
            return []
        return self.k8s_namespace.list_deployment_pods(self.deployment)

    @classmethod
    def _manifests_from_yaml_file(cls, yaml_file):
        with open(yaml_file) as f:
            with contextlib.closing(yaml.safe_load_all(f)) as yml:
                for manifest in yml:
                    yield manifest

    @classmethod
    def _manifests_from_str(cls, document):
        with contextlib.closing(yaml.safe_load_all(document)) as yml:
            for manifest in yml:
                yield manifest

    def _render_template(self, template_name: str, **template_vars):
        template = self._template_lookup.get_template(template_name)
        return template.render(**template_vars)

    @classmethod
    @property
    @functools.cache
    def _template_lookup(cls) -> mako.lookup.TemplateLookup:
        return mako.lookup.TemplateLookup(
            directories=(str(cls.template_root_path),),
            input_encoding="utf-8",
            output_encoding="utf-8",
            encoding_errors="replace",
            filesystem_checks=False,
        )

    @classmethod
    @property
    @functools.cache
    def template_root_path(cls) -> pathlib.Path:
        templates_path = (
            pathlib.Path(__file__).parent / cls.TEMPLATE_DIR_RELATIVE_PATH
        )
        return templates_path.resolve()

    def _create_from_template(
        self,
        template_name,
        *,
        custom_object: bool = False,
        **kwargs,
    ) -> object:
        template_file = self.template_root_path / template_name
        logger.debug("Loading k8s manifest template: %s", template_file)

        yaml_doc = self._render_template(template_name, **kwargs)
        logger.info(
            "Rendered template %s/%s:\n%s",
            self.TEMPLATE_DIR_NAME,
            template_name,
            self._highlighter.highlight(yaml_doc),
        )

        manifests = self._manifests_from_str(yaml_doc)
        manifest = next(manifests)
        # Error out on multi-document yaml
        if next(manifests, False):
            raise _RunnerError(
                f"Exactly one document expected in manifest {template_file}"
            )

        k8s_object = self.k8s_namespace.create_single_resource(
            manifest,
            custom_object=custom_object,
        )

        logger.info("%s %s created", k8s_object.kind, k8s_object.metadata.name)
        return k8s_object

    def _reuse_service(self, service_name) -> k8s.V1Service:
        service = self.k8s_namespace.get_service(service_name)
        logger.info("Reusing service: %s", service_name)
        # TODO(sergiitk): check if good or must be recreated
        return service

    def _reuse_namespace(self) -> k8s.V1Namespace:
        logger.info("Reusing namespace: %s", self.k8s_namespace.name)
        return self.k8s_namespace.get()

    def _create_pod_monitoring(
        self,
        template,
        *,
        namespace_name: str,
        deployment_id: str,
        pod_monitoring_name: str,
        **kwargs,
    ) -> k8s.PodMonitoring:
        pod_monitoring = self._create_from_template(
            template,
            custom_object=True,
            namespace_name=namespace_name,
            deployment_id=deployment_id,
            pod_monitoring_name=pod_monitoring_name,
            **kwargs,
        )
        if not (
            isinstance(pod_monitoring, k8s.PodMonitoring)
            and pod_monitoring.kind == "PodMonitoring"
        ):
            raise _RunnerError(
                f"Expected ResourceInstance[PodMonitoring] to be created from"
                f" manifest {template}"
            )
        # TODO(sergiitk): same check as in other.
        logger.debug(
            "PodMonitoring %s created at %s",
            pod_monitoring.metadata.name,
            pod_monitoring.metadata.creation_timestamp,
        )
        return pod_monitoring

    def _create_namespace(self, template, **kwargs) -> k8s.V1Namespace:
        namespace = self._create_from_template(template, **kwargs)
        if not isinstance(namespace, k8s.V1Namespace):
            raise _RunnerError(
                f"Expected V1Namespace to be created from manifest {template}"
            )
        if namespace.metadata.name != kwargs["namespace_name"]:
            raise _RunnerError(
                "V1Namespace created with unexpected name: "
                f"{namespace.metadata.name}"
            )
        logger.debug(
            "V1Namespace %s created at %s",
            namespace.metadata.self_link,
            namespace.metadata.creation_timestamp,
        )
        return namespace

    @classmethod
    def _get_workload_identity_member_name(
        cls, project, namespace_name, service_account_name
    ):
        """
        Returns workload identity member name used to authenticate Kubernetes
        service accounts.

        https://cloud.google.com/kubernetes-engine/docs/how-to/workload-identity
        """
        return (
            f"serviceAccount:{project}.svc.id.goog"
            f"[{namespace_name}/{service_account_name}]"
        )

    def _grant_workload_identity_user(
        self, *, gcp_iam, gcp_service_account, service_account_name
    ):
        workload_identity_member = self._get_workload_identity_member_name(
            gcp_iam.project, self.k8s_namespace.name, service_account_name
        )
        logger.info(
            "Granting %s to %s for GCP Service Account %s",
            self.ROLE_WORKLOAD_IDENTITY_USER,
            workload_identity_member,
            gcp_service_account,
        )

        gcp_iam.add_service_account_iam_policy_binding(
            gcp_service_account,
            self.ROLE_WORKLOAD_IDENTITY_USER,
            workload_identity_member,
        )

    def _revoke_workload_identity_user(
        self, *, gcp_iam, gcp_service_account, service_account_name
    ):
        workload_identity_member = self._get_workload_identity_member_name(
            gcp_iam.project, self.k8s_namespace.name, service_account_name
        )
        logger.info(
            "Revoking %s from %s for GCP Service Account %s",
            self.ROLE_WORKLOAD_IDENTITY_USER,
            workload_identity_member,
            gcp_service_account,
        )
        try:
            gcp_iam.remove_service_account_iam_policy_binding(
                gcp_service_account,
                self.ROLE_WORKLOAD_IDENTITY_USER,
                workload_identity_member,
            )
        except gcp.api.Error as error:
            logger.warning(
                "Failed  %s from %s for Service Account %s: %r",
                self.ROLE_WORKLOAD_IDENTITY_USER,
                workload_identity_member,
                gcp_service_account,
                error,
            )

    def _create_service_account(
        self, template, **kwargs
    ) -> k8s.V1ServiceAccount:
        resource = self._create_from_template(template, **kwargs)
        if not isinstance(resource, k8s.V1ServiceAccount):
            raise _RunnerError(
                "Expected V1ServiceAccount to be created "
                f"from manifest {template}"
            )
        if resource.metadata.name != kwargs["service_account_name"]:
            raise _RunnerError(
                "V1ServiceAccount created with unexpected name: "
                f"{resource.metadata.name}"
            )
        logger.debug(
            "V1ServiceAccount %s created at %s",
            resource.metadata.self_link,
            resource.metadata.creation_timestamp,
        )
        return resource

    def request_pod_deletion(
        self,
        name: str,
        *,
        grace_period: Optional[dt.timedelta] = None,
    ):
        """
        Request a pod with the given name to be deleted asynchronously.

        Unlike other delete methods, async deletes don't wait on the result
        of the operation.
        TODO(sergiitk): explain why raise
        """
        # TODO(sergiitk): log ns?
        logger.info("Requesting pod deletion: %s", name)
        # TODO(sergiitk): stop forwarding and stuff, register stop?
        try:
            self.k8s_namespace.delete_pod(
                name,
                grace_period_seconds=int(grace_period.total_seconds()),
            )
        except k8s.NotFound:
            logger.warning("Pod requested for deletion not found: %s", name)
            raise
        except retryers.RetryError:
            logger.warning(
                "Exhausted retries requesting pod deletion: %s", name
            )
            raise

    def _create_deployment(self, template, **kwargs) -> k8s.V1Deployment:
        # Not making deployment_name an explicit kwarg to be consistent with
        # the rest of the _create_* methods, which pass kwargs as-is
        # to _create_from_template(), so that the kwargs dict is unpacked into
        # template variables and their values.
        if "deployment_name" not in kwargs:
            raise TypeError(
                "Missing required keyword-only argument: deployment_name"
            )

        # Automatically apply random deployment_id to use in the matchLabels
        # to prevent selecting pods in the same namespace belonging to
        # a different deployment.
        if "deployment_id" not in kwargs:
            rand_id: str = framework.helpers.rand.rand_string(lowercase=True)
            # Fun edge case: when rand_string() happen to generate numbers only,
            # yaml interprets deployment_id label value as an integer,
            # but k8s expects label values to be strings. Lol. K8s responds
            # with a barely readable 400 Bad Request error: 'ReadString: expects
            # \" or n, but found 9, error found in #10 byte of ...|ent_id'.
            # Prepending deployment name forces deployment_id into a string,
            # as well as it's just a better description.
            self.deployment_id = f'{kwargs["deployment_name"]}-{rand_id}'
            kwargs["deployment_id"] = self.deployment_id
        else:
            self.deployment_id = kwargs["deployment_id"]

        deployment = self._create_from_template(template, **kwargs)
        if not isinstance(deployment, k8s.V1Deployment):
            raise _RunnerError(
                f"Expected V1Deployment to be created from manifest {template}"
            )
        if deployment.metadata.name != kwargs["deployment_name"]:
            raise _RunnerError(
                "V1Deployment created with unexpected name: "
                f"{deployment.metadata.name}"
            )
        logger.debug(
            "V1Deployment %s created at %s",
            deployment.metadata.self_link,
            deployment.metadata.creation_timestamp,
        )
        return deployment

    def _create_gamma_route(
<<<<<<< HEAD
        self, template: str, **template_vars
    ) -> k8s.GammaHttpRoute:
        route_name: str = template_vars["route_name"]
        route = self._create_from_template(
            template,
            custom_object=True,
=======
        self,
        template: str,
        *,
        route_name: str,
        namespace_name: str,
        service_name: str,
        test_port: int,
        frontend_service_name: str,
        **template_vars,
    ) -> k8s.GammaHttpRoute:
        route = self._create_from_template(
            template,
            custom_object=True,
            route_name=route_name,
            namespace_name=namespace_name,
            service_name=service_name,
            test_port=test_port,
            frontend_service_name=frontend_service_name,
>>>>>>> 87221d59
            **template_vars,
        )
        if not (
            isinstance(route, k8s.GammaHttpRoute) and route.kind == "HTTPRoute"
        ):
            raise _RunnerError(
                f"Expected HTTPRoute to be created from" f" manifest {template}"
            )
        if route.metadata.name != route_name:
            raise _RunnerError(
                "HTTPRoute created with unexpected name:"
                f" {route.metadata.name}"
            )
        logger.debug(
            "HTTPRoute %s created at %s",
            route.metadata.name,
            route.metadata.creation_timestamp,
        )
        return route

    def _create_session_affinity_policy(
<<<<<<< HEAD
        self, template: str, **template_vars
    ) -> k8s.GcpSessionAffinityPolicy:
        # TODO(sergiitk): explicit vars.
        sa_policy_name: str = template_vars["session_affinity_policy_name"]
        sa_policy = self._create_from_template(
            template,
            custom_object=True,
=======
        self,
        template: str,
        *,
        session_affinity_policy_name: str,
        namespace_name: str,
        **template_vars,
    ) -> k8s.GcpSessionAffinityPolicy:
        has_route_name = "route_name" in template_vars
        has_service_name = "service_name" in template_vars
        if has_route_name == has_service_name:
            raise ValueError(
                "Exactly one of 'route_name', 'service_name' must be set"
            )

        sa_policy = self._create_from_template(
            template,
            custom_object=True,
            session_affinity_policy_name=session_affinity_policy_name,
            namespace_name=namespace_name,
>>>>>>> 87221d59
            **template_vars,
        )
        if not (
            isinstance(sa_policy, k8s.GcpSessionAffinityPolicy)
            and sa_policy.kind == "GCPSessionAffinityPolicy"
        ):
            raise _RunnerError(
                f"Expected GCPSessionAffinityPolicy to be"
                f" created from manifest {template}"
            )
<<<<<<< HEAD
        if sa_policy.metadata.name != sa_policy_name:
=======
        if sa_policy.metadata.name != session_affinity_policy_name:
>>>>>>> 87221d59
            raise _RunnerError(
                "GCPSessionAffinityPolicy created with"
                f" unexpected name: {sa_policy.metadata.name}"
            )
        logger.debug(
            "GCPSessionAffinityPolicy %s created at %s",
            sa_policy.metadata.name,
            sa_policy.metadata.creation_timestamp,
        )
        return sa_policy

    def _create_session_affinity_filter(
<<<<<<< HEAD
        self, template: str, **template_vars
    ) -> k8s.GcpSessionAffinityFilter:
        # TODO(sergiitk): explicit vars.
        sa_filter_name: str = template_vars["session_affinity_filter_name"]
        sa_filter = self._create_from_template(
            template,
            custom_object=True,
=======
        self,
        template: str,
        *,
        session_affinity_filter_name: str,
        namespace_name: str,
        **template_vars,
    ) -> k8s.GcpSessionAffinityFilter:
        sa_filter = self._create_from_template(
            template,
            custom_object=True,
            session_affinity_filter_name=session_affinity_filter_name,
            namespace_name=namespace_name,
>>>>>>> 87221d59
            **template_vars,
        )
        if not (
            isinstance(sa_filter, k8s.GcpSessionAffinityFilter)
            and sa_filter.kind == "GCPSessionAffinityFilter"
        ):
            raise _RunnerError(
                f"Expected GCPSessionAffinityFilter to be"
                f" created from manifest {template}"
            )
<<<<<<< HEAD
        if sa_filter.metadata.name != sa_filter_name:
=======
        if sa_filter.metadata.name != session_affinity_filter_name:
>>>>>>> 87221d59
            raise _RunnerError(
                "GCPSessionAffinityFilter created with"
                f" unexpected name: {sa_filter.metadata.name}"
            )
        logger.debug(
            "GCPSessionAffinityFilter %s created at %s",
            sa_filter.metadata.name,
            sa_filter.metadata.creation_timestamp,
        )
        return sa_filter

    def _create_backend_policy(
<<<<<<< HEAD
        self, template: str, **template_vars
    ) -> k8s.GcpBackendPolicy:
        # TODO(sergiitk): explicit vars.
        backend_policy_name: str = template_vars["backend_policy_name"]
        backend_policy = self._create_from_template(
            template,
            custom_object=True,
=======
        self,
        template: str,
        *,
        backend_policy_name: str,
        namespace_name: str,
        service_name: str,
        **template_vars,
    ) -> k8s.GcpBackendPolicy:
        # TODO(sergiitk): explicit vars.
        backend_policy = self._create_from_template(
            template,
            custom_object=True,
            backend_policy_name=backend_policy_name,
            namespace_name=namespace_name,
            service_name=service_name,
>>>>>>> 87221d59
            **template_vars,
        )
        if not (
            isinstance(backend_policy, k8s.GcpBackendPolicy)
            and backend_policy.kind == "GCPBackendPolicy"
        ):
            raise _RunnerError(
                "Expected GCPBackendPolicy to be created from manifest"
                " {template}"
            )
        if backend_policy.metadata.name != backend_policy_name:
            raise _RunnerError(
                "GCPBackendPolicy created with unexpected name:"
                f" {backend_policy.metadata.name}"
            )
        logger.debug(
            "GCPBackendPolicy %s created at %s",
            backend_policy.metadata.name,
            backend_policy.metadata.creation_timestamp,
        )
        return backend_policy

    def _create_service(self, template, **kwargs) -> k8s.V1Service:
        service = self._create_from_template(template, **kwargs)
        if not isinstance(service, k8s.V1Service):
            raise _RunnerError(
                f"Expected V1Service to be created from manifest {template}"
            )
        if service.metadata.name != kwargs["service_name"]:
            raise _RunnerError(
                "V1Service created with unexpected name: "
                f"{service.metadata.name}"
            )
        logger.debug(
            "V1Service %s created at %s",
            service.metadata.self_link,
            service.metadata.creation_timestamp,
        )
        return service

    def _delete_gamma_route(self, name, wait_for_deletion=True):
        logger.info("Deleting HTTPRoute %s", name)
        try:
            self.k8s_namespace.delete_gamma_route(name)
        except k8s.NotFound:
            logger.debug(
                "HTTPRoute %s not deleted since it doesn't exist", name
            )
            return
        except retryers.RetryError as e:
            logger.warning("HTTPRoute %s deletion failed: %s", name, e)
            return

        if wait_for_deletion:
            self.k8s_namespace.wait_for_get_gamma_route_deleted(name)
        logger.info("HTTPRoute %s deleted", name)

    def _delete_session_affinity_policy(self, name, wait_for_deletion=True):
        logger.info("Deleting GCPSessionAffinityPolicy %s", name)
        try:
            self.k8s_namespace.delete_session_affinity_policy(name)
        except k8s.NotFound:
            logger.debug(
                "GCPSessionAffinityPolicy %s not deleted since it"
                " doesn't exist",
                name,
            )
            return
        except retryers.RetryError as e:
            logger.warning(
                "GCPSessionAffinityPolicy %s deletion failed: %s", name, e
            )
            return

        if wait_for_deletion:
            self.k8s_namespace.wait_for_get_session_affinity_policy_deleted(
                name
            )
        logger.info("GCPSessionAffinityPolicy %s deleted", name)

    def _delete_session_affinity_filter(self, name, wait_for_deletion=True):
        logger.info("Deleting GCPSessionAffinityFilter %s", name)
        try:
            self.k8s_namespace.delete_session_affinity_filter(name)
        except k8s.NotFound:
            logger.debug(
                "GCPSessionAffinityFilter %s not deleted since it"
                " doesn't exist",
                name,
            )
            return
        except retryers.RetryError as e:
            logger.warning(
                "GCPSessionAffinityFilter %s deletion failed: %s", name, e
            )
            return

        if wait_for_deletion:
            self.k8s_namespace.wait_for_get_session_affinity_filter_deleted(
                name
            )
        logger.info("GCPSessionAffinityFilter %s deleted", name)

    def _delete_pod_monitoring(self, name):
        logger.info("Deleting PodMonitoring %s", name)
        try:
            self.k8s_namespace.delete_pod_monitoring(name)
        except k8s.NotFound:
            logger.debug(
                "PodMonitoring %s not deleted since it doesn't exist", name
            )
            return
        except retryers.RetryError as e:
            logger.warning("PodMonitoring %s deletion failed: %s", name, e)
            return
        logger.info("PodMonitoring %s deleted", name)

    def _delete_backend_policy(self, name, wait_for_deletion=True):
        logger.info("Deleting GCPBackendPolicy %s", name)
        try:
            self.k8s_namespace.delete_backend_policy(name)
        except k8s.NotFound:
            logger.debug(
                "GGCPBackendPolicy %s not deleted since it doesn't exist", name
            )
            return
        except retryers.RetryError as e:
            logger.warning("GGCPBackendPolicy %s deletion failed: %s", name, e)
            return

        if wait_for_deletion:
            self.k8s_namespace.wait_for_get_backend_policy_deleted(name)
        logger.info("GCPBackendPolicy %s deleted", name)

    def _delete_deployment(self, name, wait_for_deletion=True):
        logger.info("Deleting deployment %s", name)
        self.stop_pod_dependencies()
        try:
            self.k8s_namespace.delete_deployment(name)
        except k8s.NotFound:
            logger.debug(
                "Deployment %s not deleted since it doesn't exist", name
            )
            return
        except retryers.RetryError as e:
            logger.warning("Deployment %s deletion failed: %s", name, e)
            return

        if wait_for_deletion:
            self.k8s_namespace.wait_for_deployment_deleted(name)
        logger.info("Deployment %s deleted", name)

    def _delete_service(self, name, wait_for_deletion=True):
        logger.info("Deleting service %s", name)
        try:
            self.k8s_namespace.delete_service(name)
        except k8s.NotFound:
            logger.debug("Service %s not deleted since it doesn't exist", name)
            return
        except retryers.RetryError as e:
            logger.warning("Service %s deletion failed: %s", name, e)
            return

        if wait_for_deletion:
            self.k8s_namespace.wait_for_service_deleted(name)

        logger.info("Service %s deleted", name)

    def _delete_service_account(self, name, wait_for_deletion=True):
        logger.info("Deleting service account %s", name)
        try:
            self.k8s_namespace.delete_service_account(name)
        except k8s.NotFound:
            logger.debug(
                "Service account %s not deleted since it doesn't exist", name
            )
            return
        except retryers.RetryError as e:
            logger.warning("Service account %s deletion failed: %s", name, e)
            return

        if wait_for_deletion:
            self.k8s_namespace.wait_for_service_account_deleted(name)
        logger.info("Service account %s deleted", name)

    def delete_namespace(self, wait_for_deletion=True):
        logger.info("Deleting namespace %s", self.k8s_namespace.name)
        try:
            self.k8s_namespace.delete()
        except k8s.NotFound:
            logger.debug(
                "Namespace %s not deleted since it doesn't exist",
                self.k8s_namespace.name,
            )
            return
        except retryers.RetryError as e:
            logger.warning(
                "Namespace %s deletion failed: %s", self.k8s_namespace.name, e
            )
            return

        if wait_for_deletion:
            self.k8s_namespace.wait_for_namespace_deleted()
        logger.info("Namespace %s deleted", self.k8s_namespace.name)

    def _wait_deployment_with_available_replicas(self, name, count=1, **kwargs):
        logger.info(
            "Waiting for deployment %s to report %s available replica(s)",
            name,
            count,
        )
        self.k8s_namespace.wait_for_deployment_available_replicas(
            name, count, **kwargs
        )
        deployment = self.k8s_namespace.get_deployment(name)
        logger.info(
            "Deployment %s has %i replicas available",
            deployment.metadata.name,
            deployment.status.available_replicas,
        )

    def _wait_deployment_pod_count(
        self, deployment: k8s.V1Deployment, count: int = 1, **kwargs
    ) -> List[str]:
        logger.info(
            "Waiting for deployment %s to initialize %s pod(s)",
            deployment.metadata.name,
            count,
        )
        self.k8s_namespace.wait_for_deployment_replica_count(
            deployment, count, **kwargs
        )
        pods = self.k8s_namespace.list_deployment_pods(deployment)
        pod_names = [pod.metadata.name for pod in pods]
        logger.info(
            "Deployment %s initialized %i pod(s): %s",
            deployment.metadata.name,
            count,
            pod_names,
        )
        # Pods may not  be started yet, just return the names.
        return pod_names

    def _wait_pod_started(self, name, **kwargs) -> k8s.V1Pod:
        logger.info("Waiting for pod %s to start", name)
        self.k8s_namespace.wait_for_pod_started(name, **kwargs)
        pod = self.k8s_namespace.get_pod(name)
        logger.info(
            "Pod %s ready, IP: %s", pod.metadata.name, pod.status.pod_ip
        )
        return pod

    def _pod_started_logic(self, pod: k8s.V1Pod):
        self.pods_started[pod.metadata.name] = pod
        if self.should_collect_logs:
            self._start_logging_pod(pod, log_to_stdout=self.log_to_stdout)

    def _pod_stopped_logic(self, name):
        if name in self.pods_started:
            # Move from started to stopped
            self.pods_stopped[name] = self.pods_started.pop(name)

    def _start_port_forwarding_pod(
        self, pod: k8s.V1Pod, remote_port: int
    ) -> k8s.PortForwarder:
        port_forwarder = self.k8s_namespace.port_forward_pod(pod, remote_port)
        self.pod_port_forwarders.append(port_forwarder)
        return port_forwarder

    def _start_logging_pod(
        self, pod: k8s.V1Pod, *, log_to_stdout: bool = False
    ) -> k8s.PodLogCollector:
        pod_name = pod.metadata.name
        logfile_name = f"{self.k8s_namespace.name}_{pod_name}.log"
        log_path = self.logs_subdir / logfile_name
        logger.info(
            "Enabling log collection from pod %s to %s",
            pod_name,
            log_path.relative_to(self.logs_subdir.parent.parent),
        )
        pod_log_collector = self.k8s_namespace.pod_start_logging(
            pod_name=pod_name,
            log_path=log_path,
            log_stop_event=self.log_stop_event,
            log_to_stdout=log_to_stdout,
            # Timestamps are enabled because not all language implementations
            # include them.
            # TODO(sergiitk): Make this setting language-specific.
            log_timestamps=True,
        )
        self.pod_log_collectors.append(pod_log_collector)
        return pod_log_collector

    def _wait_service_neg_status_annotation(
        self,
        service_name: str,
        service_port: int,
        **kwargs,
    ) -> None:
        logger.info(
            "Waiting for '%s' annotation for a NEG at port %s to be assigned to"
            " Kubernetes Service %s in namespace %s",
            self.k8s_namespace.NEG_STATUS_ANNOTATION,
            service_port,
            service_name,
            self.k8s_namespace.name,
        )
        self.k8s_namespace.wait_for_service_neg_status_annotation(
            service_name, **kwargs
        )
        neg_name, neg_zones = self.k8s_namespace.parse_service_neg_status(
            service_name, service_port
        )
        logger.info(
            "Detected '%s' annotation for Kubernetes Service %s, namespace %s:"
            " neg_name=%s, port=%s, zones=%s",
            self.k8s_namespace.NEG_STATUS_ANNOTATION,
            service_name,
            self.k8s_namespace.name,
            neg_name,
            service_port,
            neg_zones,
        )

    def logs_explorer_link(self):
        """Prints GCP Logs Explorer link to all runs of the deployment."""
        self._logs_explorer_link(
            deployment_name=self.deployment_name,
            namespace_name=self.k8s_namespace.name,
            gcp_project=self.gcp_project,
            gcp_ui_url=self.gcp_ui_url,
        )

    def logs_explorer_run_history_links(self):
        """Prints a separate GCP Logs Explorer link for each run *completed* by
        the runner.

        This excludes the current run, if it hasn't been completed.
        """
        if not self.run_history:
            logger.info("No completed deployments of %s", self.deployment_name)
            return
        for run in self.run_history:
            self._logs_explorer_link(
                deployment_name=self.deployment_name,
                namespace_name=self.k8s_namespace.name,
                gcp_project=self.gcp_project,
                gcp_ui_url=self.gcp_ui_url,
                deployment_id=run.deployment_id,
                start_time=run.time_start_requested,
                cursor_time=run.time_start_completed,
                end_time=run.time_stopped,
            )

    @classmethod
    def _logs_explorer_link(
        cls,
        *,
        deployment_name: str,
        namespace_name: str,
        gcp_project: str,
        gcp_ui_url: str,
        deployment_id: Optional[str] = None,
        start_time: Optional[_datetime] = None,
        end_time: Optional[_datetime] = None,
        cursor_time: Optional[_datetime] = None,
    ):
        """Output the link to test server/client logs in GCP Logs Explorer."""
        if not start_time:
            start_time = _datetime.now()
        if not end_time:
            end_time = start_time + dt.timedelta(minutes=30)

        logs_start = _helper_datetime.iso8601_utc_time(start_time)
        logs_end = _helper_datetime.iso8601_utc_time(end_time)
        request = {"timeRange": f"{logs_start}/{logs_end}"}
        if cursor_time:
            request["cursorTimestamp"] = _helper_datetime.iso8601_utc_time(
                cursor_time
            )
        query = {
            "resource.type": "k8s_container",
            "resource.labels.project_id": gcp_project,
            "resource.labels.container_name": deployment_name,
            "resource.labels.namespace_name": namespace_name,
        }
        if deployment_id:
            query['labels."k8s-pod/deployment_id"'] = deployment_id

        link = cls._logs_explorer_link_from_params(
            gcp_ui_url=gcp_ui_url,
            gcp_project=gcp_project,
            query=query,
            request=request,
        )
        link_to = deployment_id if deployment_id else deployment_name
        # A whitespace at the end to indicate the end of the url.
        logger.info("GCP Logs Explorer link to %s:\n%s ", link_to, link)

    @classmethod
    def _make_namespace_name(
        cls, resource_prefix: str, resource_suffix: str, name: str
    ) -> str:
        """A helper to make consistent test app kubernetes namespace name
        for given resource prefix and suffix."""
        parts = [resource_prefix, name]
        # Avoid trailing dash when the suffix is empty.
        if resource_suffix:
            parts.append(resource_suffix)
        return "-".join(parts)<|MERGE_RESOLUTION|>--- conflicted
+++ resolved
@@ -566,14 +566,6 @@
         return deployment
 
     def _create_gamma_route(
-<<<<<<< HEAD
-        self, template: str, **template_vars
-    ) -> k8s.GammaHttpRoute:
-        route_name: str = template_vars["route_name"]
-        route = self._create_from_template(
-            template,
-            custom_object=True,
-=======
         self,
         template: str,
         *,
@@ -592,7 +584,6 @@
             service_name=service_name,
             test_port=test_port,
             frontend_service_name=frontend_service_name,
->>>>>>> 87221d59
             **template_vars,
         )
         if not (
@@ -614,15 +605,6 @@
         return route
 
     def _create_session_affinity_policy(
-<<<<<<< HEAD
-        self, template: str, **template_vars
-    ) -> k8s.GcpSessionAffinityPolicy:
-        # TODO(sergiitk): explicit vars.
-        sa_policy_name: str = template_vars["session_affinity_policy_name"]
-        sa_policy = self._create_from_template(
-            template,
-            custom_object=True,
-=======
         self,
         template: str,
         *,
@@ -642,7 +624,6 @@
             custom_object=True,
             session_affinity_policy_name=session_affinity_policy_name,
             namespace_name=namespace_name,
->>>>>>> 87221d59
             **template_vars,
         )
         if not (
@@ -653,11 +634,7 @@
                 f"Expected GCPSessionAffinityPolicy to be"
                 f" created from manifest {template}"
             )
-<<<<<<< HEAD
-        if sa_policy.metadata.name != sa_policy_name:
-=======
         if sa_policy.metadata.name != session_affinity_policy_name:
->>>>>>> 87221d59
             raise _RunnerError(
                 "GCPSessionAffinityPolicy created with"
                 f" unexpected name: {sa_policy.metadata.name}"
@@ -670,15 +647,6 @@
         return sa_policy
 
     def _create_session_affinity_filter(
-<<<<<<< HEAD
-        self, template: str, **template_vars
-    ) -> k8s.GcpSessionAffinityFilter:
-        # TODO(sergiitk): explicit vars.
-        sa_filter_name: str = template_vars["session_affinity_filter_name"]
-        sa_filter = self._create_from_template(
-            template,
-            custom_object=True,
-=======
         self,
         template: str,
         *,
@@ -691,7 +659,6 @@
             custom_object=True,
             session_affinity_filter_name=session_affinity_filter_name,
             namespace_name=namespace_name,
->>>>>>> 87221d59
             **template_vars,
         )
         if not (
@@ -702,11 +669,7 @@
                 f"Expected GCPSessionAffinityFilter to be"
                 f" created from manifest {template}"
             )
-<<<<<<< HEAD
-        if sa_filter.metadata.name != sa_filter_name:
-=======
         if sa_filter.metadata.name != session_affinity_filter_name:
->>>>>>> 87221d59
             raise _RunnerError(
                 "GCPSessionAffinityFilter created with"
                 f" unexpected name: {sa_filter.metadata.name}"
@@ -719,15 +682,6 @@
         return sa_filter
 
     def _create_backend_policy(
-<<<<<<< HEAD
-        self, template: str, **template_vars
-    ) -> k8s.GcpBackendPolicy:
-        # TODO(sergiitk): explicit vars.
-        backend_policy_name: str = template_vars["backend_policy_name"]
-        backend_policy = self._create_from_template(
-            template,
-            custom_object=True,
-=======
         self,
         template: str,
         *,
@@ -743,7 +697,6 @@
             backend_policy_name=backend_policy_name,
             namespace_name=namespace_name,
             service_name=service_name,
->>>>>>> 87221d59
             **template_vars,
         )
         if not (
