# Copyright 2022 gRPC authors.
#
# Licensed under the Apache License, Version 2.0 (the "License");
# you may not use this file except in compliance with the License.
# You may obtain a copy of the License at
#
#     http://www.apache.org/licenses/LICENSE-2.0
#
# Unless required by applicable law or agreed to in writing, software
# distributed under the License is distributed on an "AS IS" BASIS,
# WITHOUT WARRANTIES OR CONDITIONS OF ANY KIND, either express or implied.
# See the License for the specific language governing permissions and
# limitations under the License.
"""
Run xDS Test Client on Kubernetes.
"""
import dataclasses
import logging
from typing import Optional

from framework.infrastructure import gcp
from framework.infrastructure import k8s
from framework.test_app import client_app
from framework.test_app.runners.k8s import k8s_base_runner

logger = logging.getLogger(__name__)


@dataclasses.dataclass(frozen=True)
class ClientDeploymentArgs:
    csm_workload_name: str = ""
    csm_canonical_service_name: str = ""

    def as_dict(self):
        return dataclasses.asdict(self)


class KubernetesClientRunner(k8s_base_runner.KubernetesBaseRunner):
    # Required fields.
    xds_server_uri: str
    stats_port: int
    deployment_template: str
    enable_workload_identity: bool
    debug_use_port_forwarding: bool
    td_bootstrap_image: str
    network: str
<<<<<<< HEAD
    enable_csm_observability: bool
    csm_workload_name: str
    csm_canonical_service_name: str
=======

    # Client Deployment args
    deployment_args: ClientDeploymentArgs
>>>>>>> 70348eae

    # Optional fields.
    service_account_name: Optional[str] = None
    service_account_template: Optional[str] = None
    gcp_iam: Optional[gcp.iam.IamV1] = None
    pod_monitoring: Optional[k8s.PodMonitoring] = None
    pod_monitoring_name: Optional[str] = None

    def __init__(  # pylint: disable=too-many-locals
        self,
        k8s_namespace: k8s.KubernetesNamespace,
        *,
        deployment_name: str,
        image_name: str,
        td_bootstrap_image: str,
        network="default",
        xds_server_uri: Optional[str] = None,
        gcp_api_manager: gcp.api.GcpApiManager,
        gcp_project: str,
        gcp_service_account: str,
        service_account_name: Optional[str] = None,
        stats_port: int = 8079,
        deployment_template: str = "client.deployment.yaml",
        service_account_template: str = "service-account.yaml",
        reuse_namespace: bool = False,
        namespace_template: Optional[str] = None,
        debug_use_port_forwarding: bool = False,
        enable_workload_identity: bool = True,
        enable_csm_observability: bool = False,
        csm_workload_name: str = "",
        csm_canonical_service_name: str = "",
        deployment_args: Optional[ClientDeploymentArgs] = None,
    ):
        super().__init__(
            k8s_namespace,
            deployment_name=deployment_name,
            image_name=image_name,
            gcp_project=gcp_project,
            gcp_service_account=gcp_service_account,
            gcp_ui_url=gcp_api_manager.gcp_ui_url,
            namespace_template=namespace_template,
            reuse_namespace=reuse_namespace,
        )

        # Settings
        self.stats_port = stats_port
        self.deployment_template = deployment_template
        self.enable_workload_identity = enable_workload_identity
        self.debug_use_port_forwarding = debug_use_port_forwarding
<<<<<<< HEAD
        self.enable_csm_observability = enable_csm_observability
        self.csm_workload_name = csm_workload_name
        self.csm_canonical_service_name = csm_canonical_service_name
=======

        # Client deployment arguments.
        if not deployment_args:
            deployment_args = ClientDeploymentArgs(
                # TODO(stanleycheung): remove once https://github.com/grpc/psm-interop/pull/33
                #    is merged and removed self.csm_* removed as class args.
                csm_workload_name=csm_workload_name,
                csm_canonical_service_name=csm_canonical_service_name,
            )
        self.deployment_args = deployment_args
>>>>>>> 70348eae

        # Used by the TD bootstrap generator.
        self.td_bootstrap_image = td_bootstrap_image
        self.network = network
        self.xds_server_uri = xds_server_uri

        # Workload identity settings:
        if self.enable_workload_identity:
            # Kubernetes service account.
            self.service_account_name = service_account_name or deployment_name
            self.service_account_template = service_account_template
            # GCP IAM API used to grant allow workload service accounts
            # permission to use GCP service account identity.
            self.gcp_iam = gcp.iam.IamV1(gcp_api_manager, gcp_project)

    def run(  # pylint: disable=arguments-differ
        self,
        *,
        server_target,
        rpc="UnaryCall",
        qps=25,
        metadata="",
        secure_mode=False,
        config_mesh=None,
        generate_mesh_id=False,
        print_response=False,
        log_to_stdout: bool = False,
        request_payload_size: int = 0,
        response_payload_size: int = 0,
    ) -> client_app.XdsTestClient:
        logger.info(
            (
                'Deploying xDS test client "%s" to k8s namespace %s: '
                "server_target=%s rpc=%s qps=%s metadata=%r secure_mode=%s "
                "print_response=%s"
            ),
            self.deployment_name,
            self.k8s_namespace.name,
            server_target,
            rpc,
            qps,
            metadata,
            secure_mode,
            print_response,
        )
        super().run()

        # TODO(sergiitk): move to the object config, and remove from args.
        self.log_to_stdout = log_to_stdout

        if self.enable_workload_identity:
            # Allow Kubernetes service account to use the GCP service account
            # identity.
            self._grant_workload_identity_user(
                gcp_iam=self.gcp_iam,
                gcp_service_account=self.gcp_service_account,
                service_account_name=self.service_account_name,
            )

            # Create service account
            self.service_account = self._create_service_account(
                self.service_account_template,
                service_account_name=self.service_account_name,
                namespace_name=self.k8s_namespace.name,
                gcp_service_account=self.gcp_service_account,
            )

        # Always create a new deployment
        self.deployment = self._create_deployment(
            self.deployment_template,
            deployment_name=self.deployment_name,
            image_name=self.image_name,
            namespace_name=self.k8s_namespace.name,
            service_account_name=self.service_account_name,
            td_bootstrap_image=self.td_bootstrap_image,
            xds_server_uri=self.xds_server_uri,
            network=self.network,
            stats_port=self.stats_port,
            server_target=server_target,
            rpc=rpc,
            qps=qps,
            request_payload_size=request_payload_size,
            response_payload_size=response_payload_size,
            metadata=metadata,
            secure_mode=secure_mode,
            config_mesh=config_mesh,
            generate_mesh_id=generate_mesh_id,
            print_response=print_response,
<<<<<<< HEAD
            enable_csm_observability=self.enable_csm_observability,
            csm_workload_name=self.csm_workload_name,
            csm_canonical_service_name=self.csm_canonical_service_name,
=======
            enable_csm_observability=enable_csm_observability,
            **self.deployment_args.as_dict(),
>>>>>>> 70348eae
        )

        # Create a PodMonitoring resource if CSM Observability is enabled
        # This is GMP (Google Managed Prometheus)
        if self.enable_csm_observability:
            self.pod_monitoring_name = f"{self.deployment_id}-gmp"
            self.pod_monitoring = self._create_pod_monitoring(
                "csm/pod-monitoring.yaml",
                namespace_name=self.k8s_namespace.name,
                deployment_id=self.deployment_id,
                pod_monitoring_name=self.pod_monitoring_name,
                pod_monitoring_port=self.DEFAULT_MONITORING_PORT,
            )

        # We don't support for multiple client replicas at the moment.
        return self._make_clients_for_deployment(server_target=server_target)[0]

    def _make_clients_for_deployment(
        self, replica_count: int = 1, *, server_target: str
    ) -> list[client_app.XdsTestClient]:
        pod_names = self._wait_deployment_pod_count(
            self.deployment, replica_count
        )

        for pod_name in pod_names:
            pod = self._wait_pod_started(pod_name)
            self._pod_started_logic(pod)

        # Verify the deployment reports all pods started as well.
        self._wait_deployment_with_available_replicas(
            self.deployment_name, replica_count
        )
        self._start_completed()

        return [
            self._xds_test_client_for_pod(pod, server_target=server_target)
            for pod in self.pods_started.values()
        ]

    def _xds_test_client_for_pod(
        self, pod: k8s.V1Pod, *, server_target: str
    ) -> client_app.XdsTestClient:
        monitoring_port = None
        if self.debug_use_port_forwarding:
            pf = self._start_port_forwarding_pod(pod, self.stats_port)
            rpc_port, rpc_host = pf.local_port, pf.local_address
            if self.enable_csm_observability:
                pf = self._start_port_forwarding_pod(
                    pod, self.DEFAULT_MONITORING_PORT
                )
                monitoring_port = pf.local_port
        else:
            rpc_port, rpc_host = self.stats_port, None
            if self.enable_csm_observability:
                monitoring_port = self.DEFAULT_MONITORING_PORT

        return client_app.XdsTestClient(
            ip=pod.status.pod_ip,
            rpc_port=rpc_port,
            server_target=server_target,
            hostname=pod.metadata.name,
            rpc_host=rpc_host,
            monitoring_port=monitoring_port,
        )

    # pylint: disable=arguments-differ
    def cleanup(self, *, force=False, force_namespace=False):
        # TODO(sergiitk): rename to stop().
        try:
            if self.deployment or force:
                self._delete_deployment(self.deployment_name)
                self.deployment = None
            if self.enable_workload_identity and (
                self.service_account or force
            ):
                self._revoke_workload_identity_user(
                    gcp_iam=self.gcp_iam,
                    gcp_service_account=self.gcp_service_account,
                    service_account_name=self.service_account_name,
                )
                self._delete_service_account(self.service_account_name)
                self.service_account = None
            # Pod monitoring name is only set when CSM observability is enabled.
            if self.pod_monitoring_name and (self.pod_monitoring or force):
                self._delete_pod_monitoring(self.pod_monitoring_name)
                self.pod_monitoring = None
                self.pod_monitoring_name = None
            self._cleanup_namespace(force=force_namespace and force)
        finally:
            self._stop()

    # pylint: enable=arguments-differ

    @classmethod
    def make_namespace_name(
        cls, resource_prefix: str, resource_suffix: str, name: str = "client"
    ) -> str:
        """A helper to make consistent XdsTestClient kubernetes namespace name
        for given resource prefix and suffix.

        Note: the idea is to intentionally produce different namespace name for
        the test server, and the test client, as that closely mimics real-world
        deployments.
        """
        return cls._make_namespace_name(resource_prefix, resource_suffix, name)<|MERGE_RESOLUTION|>--- conflicted
+++ resolved
@@ -44,15 +44,9 @@
     debug_use_port_forwarding: bool
     td_bootstrap_image: str
     network: str
-<<<<<<< HEAD
-    enable_csm_observability: bool
-    csm_workload_name: str
-    csm_canonical_service_name: str
-=======
 
     # Client Deployment args
     deployment_args: ClientDeploymentArgs
->>>>>>> 70348eae
 
     # Optional fields.
     service_account_name: Optional[str] = None
@@ -102,11 +96,6 @@
         self.deployment_template = deployment_template
         self.enable_workload_identity = enable_workload_identity
         self.debug_use_port_forwarding = debug_use_port_forwarding
-<<<<<<< HEAD
-        self.enable_csm_observability = enable_csm_observability
-        self.csm_workload_name = csm_workload_name
-        self.csm_canonical_service_name = csm_canonical_service_name
-=======
 
         # Client deployment arguments.
         if not deployment_args:
@@ -117,7 +106,6 @@
                 csm_canonical_service_name=csm_canonical_service_name,
             )
         self.deployment_args = deployment_args
->>>>>>> 70348eae
 
         # Used by the TD bootstrap generator.
         self.td_bootstrap_image = td_bootstrap_image
@@ -206,14 +194,8 @@
             config_mesh=config_mesh,
             generate_mesh_id=generate_mesh_id,
             print_response=print_response,
-<<<<<<< HEAD
-            enable_csm_observability=self.enable_csm_observability,
-            csm_workload_name=self.csm_workload_name,
-            csm_canonical_service_name=self.csm_canonical_service_name,
-=======
             enable_csm_observability=enable_csm_observability,
             **self.deployment_args.as_dict(),
->>>>>>> 70348eae
         )
 
         # Create a PodMonitoring resource if CSM Observability is enabled
