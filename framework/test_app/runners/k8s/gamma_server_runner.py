# Copyright 2023 gRPC authors.
#
# Licensed under the Apache License, Version 2.0 (the "License");
# you may not use this file except in compliance with the License.
# You may obtain a copy of the License at
#
#     http://www.apache.org/licenses/LICENSE-2.0
#
# Unless required by applicable law or agreed to in writing, software
# distributed under the License is distributed on an "AS IS" BASIS,
# WITHOUT WARRANTIES OR CONDITIONS OF ANY KIND, either express or implied.
# See the License for the specific language governing permissions and
# limitations under the License.
"""
Run xDS Test Client on Kubernetes using Gamma
"""
import datetime
import logging
from typing import Final, Optional

from typing_extensions import override

from framework.infrastructure import gcp
from framework.infrastructure import k8s
from framework.test_app.runners.k8s import k8s_base_runner
from framework.test_app.runners.k8s import k8s_xds_server_runner
from framework.test_app.server_app import XdsTestServer

logger = logging.getLogger(__name__)


ServerDeploymentArgs = k8s_xds_server_runner.ServerDeploymentArgs
KubernetesServerRunner = k8s_xds_server_runner.KubernetesServerRunner


class GammaServerRunner(KubernetesServerRunner):
    # Mutable state.
    route: Optional[k8s.GammaHttpRoute] = None
    frontend_service: Optional[k8s.V1Service] = None
    session_affinity_filter: Optional[k8s.GcpSessionAffinityFilter] = None
    session_affinity_policy: Optional[k8s.GcpSessionAffinityPolicy] = None
    backend_policy: Optional[k8s.GcpBackendPolicy] = None
    pod_monitoring: Optional[k8s.PodMonitoring] = None
    pod_monitoring_name: Optional[str] = None

    route_name: str
    frontend_service_name: str
    enable_csm_observability: bool
    csm_workload_name: str
    csm_canonical_service_name: str

    SESSION_AFFINITY_FILTER_NAME: Final[str] = "ssa-filter"
    SESSION_AFFINITY_POLICY_NAME: Final[str] = "ssa-policy"
    BACKEND_POLICY_NAME: Final[str] = "backend-policy"

    def __init__(
        self,
        k8s_namespace: k8s.KubernetesNamespace,
        frontend_service_name: str,
        *,
        deployment_name: str,
        image_name: str,
        td_bootstrap_image: str,
        network: str = "default",
        xds_server_uri: Optional[str] = None,
        gcp_api_manager: gcp.api.GcpApiManager,
        gcp_project: str,
        gcp_service_account: str,
        service_account_name: Optional[str] = None,
        service_name: Optional[str] = None,
        route_name: Optional[str] = None,
        neg_name: Optional[str] = None,
        deployment_template: str = "server.deployment.yaml",
        service_account_template: str = "service-account.yaml",
        service_template: str = "gamma/service.yaml",
        reuse_service: bool = False,
        reuse_namespace: bool = False,
        namespace_template: Optional[str] = None,
        debug_use_port_forwarding: bool = False,
        enable_workload_identity: bool = True,
<<<<<<< HEAD
        termination_grace_period_seconds: int = 0,
        pre_stop_hook: bool = False,
        enable_csm_observability: bool = False,
=======
>>>>>>> 1e0a9ec4
        csm_workload_name: str = "",
        csm_canonical_service_name: str = "",
        deployment_args: Optional[ServerDeploymentArgs] = None,
    ):
        # pylint: disable=too-many-locals
        super().__init__(
            k8s_namespace,
            deployment_name=deployment_name,
            image_name=image_name,
            td_bootstrap_image=td_bootstrap_image,
            network=network,
            xds_server_uri=xds_server_uri,
            gcp_api_manager=gcp_api_manager,
            gcp_project=gcp_project,
            gcp_service_account=gcp_service_account,
            service_account_name=service_account_name,
            service_name=service_name,
            neg_name=neg_name,
            deployment_template=deployment_template,
            service_account_template=service_account_template,
            service_template=service_template,
            reuse_service=reuse_service,
            reuse_namespace=reuse_namespace,
            namespace_template=namespace_template,
            debug_use_port_forwarding=debug_use_port_forwarding,
            enable_workload_identity=enable_workload_identity,
            deployment_args=deployment_args,
        )

        self.frontend_service_name = frontend_service_name
        self.route_name = route_name or f"route-{deployment_name}"
<<<<<<< HEAD
        self.termination_grace_period_seconds = termination_grace_period_seconds
        self.pre_stop_hook = pre_stop_hook
        self.enable_csm_observability = enable_csm_observability
=======
>>>>>>> 1e0a9ec4
        self.csm_workload_name = csm_workload_name
        self.csm_canonical_service_name = csm_canonical_service_name

    @override
    def run(  # pylint: disable=arguments-differ
        self,
        *,
        test_port: int = KubernetesServerRunner.DEFAULT_TEST_PORT,
        maintenance_port: Optional[int] = None,
        secure_mode: bool = False,
        replica_count: int = 1,
        log_to_stdout: bool = False,
        bootstrap_version: Optional[str] = None,
        route_template: str = "gamma/route_http.yaml",
        generate_mesh_id: bool = False,
    ) -> list[XdsTestServer]:
        if not maintenance_port:
            maintenance_port = self._get_default_maintenance_port(secure_mode)

        logger.info(
            (
                'Deploying GAMMA xDS test server "%s" to k8s namespace %s:'
                " test_port=%s maintenance_port=%s secure_mode=%s"
                " replica_count=%s"
            ),
            self.deployment_name,
            self.k8s_namespace.name,
            test_port,
            maintenance_port,
            False,
            replica_count,
        )
        k8s_base_runner.KubernetesBaseRunner.run(self)

        # TODO(sergiitk): move to the object config, and remove from args.
        self.log_to_stdout = log_to_stdout

        # Reuse existing if requested, create a new deployment when missing.
        # Useful for debugging to avoid NEG loosing relation to deleted service.
        if self.reuse_service:
            self.service = self._reuse_service(self.service_name)
        if not self.service:
            self.service = self._create_service(
                self.service_template,
                service_name=self.service_name,
                namespace_name=self.k8s_namespace.name,
                deployment_name=self.deployment_name,
                neg_name=self.gcp_neg_name,
                test_port=test_port,
            )

        # Create the parentref service
        self.frontend_service = self._create_service(
            "gamma/frontend_service.yaml",
            service_name=self.frontend_service_name,
            namespace_name=self.k8s_namespace.name,
        )

        # Create the route.
        self.route = self._create_gamma_route(
            route_template,
            route_name=self.route_name,
            service_name=self.service_name,
            namespace_name=self.k8s_namespace.name,
            test_port=test_port,
            frontend_service_name=self.frontend_service_name,
        )

        if self.enable_workload_identity:
            # Allow Kubernetes service account to use the GCP service account
            # identity.
            self._grant_workload_identity_user(
                gcp_iam=self.gcp_iam,
                gcp_service_account=self.gcp_service_account,
                service_account_name=self.service_account_name,
            )

            # Create service account
            self.service_account = self._create_service_account(
                self.service_account_template,
                service_account_name=self.service_account_name,
                namespace_name=self.k8s_namespace.name,
                gcp_service_account=self.gcp_service_account,
            )

        # Always create a new deployment
        self.deployment = self._create_deployment(
            self.deployment_template,
            deployment_name=self.deployment_name,
            image_name=self.image_name,
            namespace_name=self.k8s_namespace.name,
            service_account_name=self.service_account_name,
            td_bootstrap_image=self.td_bootstrap_image,
            xds_server_uri=self.xds_server_uri,
            network=self.network,
            replica_count=replica_count,
            test_port=test_port,
            maintenance_port=maintenance_port,
            secure_mode=secure_mode,
            bootstrap_version=bootstrap_version,
<<<<<<< HEAD
            termination_grace_period_seconds=self.termination_grace_period_seconds,
            pre_stop_hook=self.pre_stop_hook,
            enable_csm_observability=self.enable_csm_observability,
=======
            enable_csm_observability=enable_csm_observability,
>>>>>>> 1e0a9ec4
            generate_mesh_id=generate_mesh_id,
            csm_workload_name=self.csm_workload_name,
            csm_canonical_service_name=self.csm_canonical_service_name,
            **self.deployment_args.as_dict(),
        )

        # Create a PodMonitoring resource if CSM Observability is enabled
        # This is GMP (Google Managed Prometheus)
        if self.enable_csm_observability:
            self.pod_monitoring_name = f"{self.deployment_id}-gmp"
            self.pod_monitoring = self._create_pod_monitoring(
                "csm/pod-monitoring.yaml",
                namespace_name=self.k8s_namespace.name,
                deployment_id=self.deployment_id,
                pod_monitoring_name=self.pod_monitoring_name,
                pod_monitoring_port=self.DEFAULT_MONITORING_PORT,
            )

        servers = self._make_servers_for_deployment(
            replica_count,
            test_port=test_port,
            maintenance_port=maintenance_port,
            secure_mode=secure_mode,
        )

        # The controller will not populate the NEGs until there are
        # endpoint slices.
        # For this reason, we run this check after the servers were created,
        # and increased the default wait time (1m).
        self._wait_service_neg_status_annotation(
            self.service_name,
            test_port,
            timeout_sec=datetime.timedelta(minutes=4).total_seconds(),
        )

        return servers

    def create_session_affinity_policy(self, template: str, **template_vars):
        self.session_affinity_policy = self._create_session_affinity_policy(
            template,
            session_affinity_policy_name=self.SESSION_AFFINITY_POLICY_NAME,
            namespace_name=self.k8s_namespace.name,
            **template_vars,
        )

    def create_session_affinity_policy_route(self):
        self.create_session_affinity_policy(
            "gamma/session_affinity_policy_route.yaml",
            route_name=self.route_name,
        )

    def create_session_affinity_policy_service(self):
        self.create_session_affinity_policy(
            "gamma/session_affinity_policy_service.yaml",
            service_name=self.service_name,
        )

    def create_session_affinity_filter(self):
        self.session_affinity_filter = self._create_session_affinity_filter(
            "gamma/session_affinity_filter.yaml",
            session_affinity_filter_name=self.SESSION_AFFINITY_FILTER_NAME,
            namespace_name=self.k8s_namespace.name,
        )

    def create_backend_policy(
        self,
        *,
        draining_timeout: Optional[datetime.timedelta] = None,
    ):
        draining_timeout_sec: int = 0
        if draining_timeout:
            draining_timeout_sec = int(draining_timeout.total_seconds())

        self.backend_policy = self._create_backend_policy(
            "gamma/backend_policy.yaml",
            backend_policy_name=self.BACKEND_POLICY_NAME,
            namespace_name=self.k8s_namespace.name,
            service_name=self.service_name,
            draining_timeout_sec=draining_timeout_sec,
        )

    def _xds_test_server_for_pod(
        self,
        pod: k8s.V1Pod,
        *,
        test_port: int = KubernetesServerRunner.DEFAULT_TEST_PORT,
        maintenance_port: Optional[int] = None,
        secure_mode: bool = False,
        monitoring_port: Optional[int] = None,
    ) -> XdsTestServer:
        if self.enable_csm_observability:
            if self.debug_use_port_forwarding:
                pf = self._start_port_forwarding_pod(
                    pod, self.DEFAULT_MONITORING_PORT
                )
                monitoring_port = pf.local_port
            else:
                monitoring_port = self.DEFAULT_MONITORING_PORT

        return super()._xds_test_server_for_pod(
            pod=pod,
            test_port=test_port,
            maintenance_port=maintenance_port,
            secure_mode=secure_mode,
            monitoring_port=monitoring_port,
        )

    @override
    def cleanup(self, *, force=False, force_namespace=False):
        try:
            if self.route or force:
                self._delete_gamma_route(self.route_name)
                self.route = None

            if self.frontend_service or force:
                self._delete_service(self.frontend_service_name)
                self.frontend_service = None

            if (self.service and not self.reuse_service) or force:
                self._delete_service(self.service_name)
                self.service = None

            if self.deployment or force:
                self._delete_deployment(self.deployment_name)
                self.deployment = None

            if self.session_affinity_policy or force:
                self._delete_session_affinity_policy(
                    self.SESSION_AFFINITY_POLICY_NAME
                )
                self.session_affinity_policy = None

            if self.session_affinity_filter or force:
                self._delete_session_affinity_filter(
                    self.SESSION_AFFINITY_FILTER_NAME
                )
                self.session_affinity_filter = None

            if self.backend_policy or force:
                self._delete_backend_policy(self.BACKEND_POLICY_NAME)
                self.backend_policy = None

            if self.enable_workload_identity and (
                self.service_account or force
            ):
                self._revoke_workload_identity_user(
                    gcp_iam=self.gcp_iam,
                    gcp_service_account=self.gcp_service_account,
                    service_account_name=self.service_account_name,
                )
                self._delete_service_account(self.service_account_name)
                self.service_account = None

            # Pod monitoring name is only set when CSM observability is enabled.
            if self.pod_monitoring_name and (self.pod_monitoring or force):
                self._delete_pod_monitoring(self.pod_monitoring_name)
                self.pod_monitoring = None
                self.pod_monitoring_name = None

            self._cleanup_namespace(force=(force_namespace and force))
        finally:
            self._stop()<|MERGE_RESOLUTION|>--- conflicted
+++ resolved
@@ -78,12 +78,7 @@
         namespace_template: Optional[str] = None,
         debug_use_port_forwarding: bool = False,
         enable_workload_identity: bool = True,
-<<<<<<< HEAD
-        termination_grace_period_seconds: int = 0,
-        pre_stop_hook: bool = False,
         enable_csm_observability: bool = False,
-=======
->>>>>>> 1e0a9ec4
         csm_workload_name: str = "",
         csm_canonical_service_name: str = "",
         deployment_args: Optional[ServerDeploymentArgs] = None,
@@ -115,12 +110,7 @@
 
         self.frontend_service_name = frontend_service_name
         self.route_name = route_name or f"route-{deployment_name}"
-<<<<<<< HEAD
-        self.termination_grace_period_seconds = termination_grace_period_seconds
-        self.pre_stop_hook = pre_stop_hook
         self.enable_csm_observability = enable_csm_observability
-=======
->>>>>>> 1e0a9ec4
         self.csm_workload_name = csm_workload_name
         self.csm_canonical_service_name = csm_canonical_service_name
 
@@ -221,13 +211,7 @@
             maintenance_port=maintenance_port,
             secure_mode=secure_mode,
             bootstrap_version=bootstrap_version,
-<<<<<<< HEAD
-            termination_grace_period_seconds=self.termination_grace_period_seconds,
-            pre_stop_hook=self.pre_stop_hook,
             enable_csm_observability=self.enable_csm_observability,
-=======
-            enable_csm_observability=enable_csm_observability,
->>>>>>> 1e0a9ec4
             generate_mesh_id=generate_mesh_id,
             csm_workload_name=self.csm_workload_name,
             csm_canonical_service_name=self.csm_canonical_service_name,
