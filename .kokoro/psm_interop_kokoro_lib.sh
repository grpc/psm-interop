#!/usr/bin/env bash
# Copyright 2020 gRPC authors.
#
# Licensed under the Apache License, Version 2.0 (the "License");
# you may not use this file except in compliance with the License.
# You may obtain a copy of the License at
#
#     http://www.apache.org/licenses/LICENSE-2.0
#
# Unless required by applicable law or agreed to in writing, software
# distributed under the License is distributed on an "AS IS" BASIS,
# WITHOUT WARRANTIES OR CONDITIONS OF ANY KIND, either express or implied.
# See the License for the specific language governing permissions and
# limitations under the License.
set -eo pipefail

# Prepend verbose mode commands (xtrace) with the date.
PS4='+ $(date "+[%H:%M:%S %Z]")\011 '

# --- Constants ---
# GKE cluster identifiers.
readonly GKE_CLUSTER_PSM_LB="psm-lb"
readonly GKE_CLUSTER_PSM_SECURITY="psm-security"
readonly GKE_CLUSTER_PSM_BASIC="psm-basic"
# TODO(sergiitk): 'if' can be removed when DOCKER_REGISTRY removed from buildscripts.
if [[ -z "${DOCKER_REGISTRY}" ]] ; then
  readonly DOCKER_REGISTRY="us-docker.pkg.dev"
fi
# Test driver
readonly TEST_DRIVER_REPO_NAME="psm-interop"
readonly TEST_DRIVER_PATH=""
readonly TEST_DRIVER_PROTOS_PATH="protos/grpc/testing"

# --- Injectable constants ---
readonly PYTHON_VERSION="${PYTHON_VERSION:-3.10}"

# Test driver
readonly TEST_DRIVER_REPO_OWNER="${TEST_DRIVER_REPO_OWNER:-grpc}"
readonly TEST_DRIVER_REPO_URL="https://github.com/${TEST_DRIVER_REPO_OWNER}/${TEST_DRIVER_REPO_NAME}.git"
readonly TEST_DRIVER_BRANCH="${TEST_DRIVER_BRANCH:-main}"

# Forces image build, even if a tag with GIT_COMMIT already exists.
readonly PSM_FORCE_IMAGE_BUILD="${PSM_FORCE_IMAGE_BUILD:-0}"
# Overrides the TESTING_VERSION. Can be used to force versioned image tag, see is_version_branch.
readonly PSM_FORCE_TESTING_VERSION="${PSM_FORCE_TESTING_VERSION:-}"
# Overrides the list of test to run. A whitespace-separated string. Example:
# PSM_TESTS="app_net_test baseline_test"
readonly PSM_TESTS="${PSM_TESTS:-}"
# A space-separated string with extra flags to append to the test driver arguments.
# Can be used to execute a run and test a new flag value, f.e.:
# PSM_EXTRA_FLAGS="--noenable_workload_identity --td_bootstrap_image=us-docker.pkg.dev/new-image..."
# In addition, can be used to run a single test in a suite. F.e. to run only test_mtls in security_test:
# PSM_TESTS="security_test" PSM_EXTRA_FLAGS="SecurityTest.test_mtls"
readonly PSM_EXTRA_FLAGS="${PSM_EXTRA_FLAGS:-}"


# --- LB TESTS ------------------------

#######################################
# LB Test Suite setup.
# Outputs:
#   Prints activated cluster names.
#######################################
psm::lb::setup() {
  activate_gke_cluster GKE_CLUSTER_PSM_LB
  activate_secondary_gke_cluster GKE_CLUSTER_PSM_LB
}

#######################################
# Prepares the list of tests in PSM LB test suite.
# Globals:
#   TESTING_VERSION: The version branch under test, f.e. master, dev, v1.42.x.
#   TESTS: Populated with tests in the test suite.
#######################################
psm::lb::get_tests() {
  TESTS=(
    "affinity_test"
    "api_listener_test"
    "app_net_test"
    "change_backend_service_test"
    "custom_lb_test"
    "failover_test"
    "outlier_detection_test"
    "remove_neg_test"
    "round_robin_test"
    "circuit_breaking_test"
    "app_net_ssa_test"
    "app_net_csm_observability_test"
  )
  # master-only tests
  if [[ "${TESTING_VERSION}" =~ "master" ]]; then
      psm::tools::log "Appending master-only tests to the LB suite."
      TESTS+=(
        "bootstrap_generator_test"
        "subsetting_test"
      )
  fi
}

#######################################
# Executes LB test case.
# Globals:
#   PSM_TEST_FLAGS: The array with flags for the test
# Arguments:
#   Test case name
# Outputs:
#   Writes the output of test execution to stdout, stderr
#   Test xUnit report to ${TEST_XML_OUTPUT_DIR}/${test_name}/sponge_log.xml
#######################################
psm::lb::run_test() {
  local test_name="${1:?${FUNCNAME[0]} missing the test name argument}"
  psm::run::finalize_test_flags "${test_name}"
  psm::tools::run_verbose python -m "tests.${test_name}" "${PSM_TEST_FLAGS[@]}"
}

# --- Security TESTS ------------------

#######################################
# Security Test Suite setup.
# Outputs:
#   Prints activated cluster names.
#######################################
psm::security::setup() {
  activate_gke_cluster GKE_CLUSTER_PSM_SECURITY
}

#######################################
# Prepares the list of tests in PSM Security test suite.
# Globals:
#   TESTS: Populated with tests in PSM Security test suite.
#######################################
psm::security::get_tests() {
  TESTS=(
    "baseline_test"
    "security_test"
    "authz_test"
  )
}

#######################################
# Executes Security test case
# Globals:
#   PSM_TEST_FLAGS: The array with flags for the test
#   GRPC_LANGUAGE: The name of gRPC languages under test
# Arguments:
#   Test case name
# Outputs:
#   Writes the output of test execution to stdout, stderr
#   Test xUnit report to ${TEST_XML_OUTPUT_DIR}/${test_name}/sponge_log.xml
#######################################
psm::security::run_test() {
  local test_name="${1:?${FUNCNAME[0]} missing the test name argument}"

  # Only java supports extra checks for certificate matches (via channelz socket info).
  if [[ "${GRPC_LANGUAGE}" != "java"  ]]; then
    PSM_TEST_FLAGS+=("--nocheck_local_certs")
  fi

  psm::run::finalize_test_flags "${test_name}"
  psm::tools::run_verbose python -m "tests.${test_name}" "${PSM_TEST_FLAGS[@]}"
}

# --- Cloud Run TESTS ------------------

#######################################
# Cloud Run Test Suite setup.
# Outputs:
#   Prints activated cluster names.
#######################################
psm::cloud_run::setup() {
  activate_gke_cluster GKE_CLUSTER_PSM_BASIC
}

#######################################
# Prepares the list of tests in PSM Cloud Run test suite.
# Globals:
#   TESTS: Populated with tests in PSM Cloud Run test suite.
#######################################
psm::cloud_run::get_tests() {
  TESTS=(
    "cloud_run_csm_inbound_test"
    # TODO: Handle this test specially since it doesn't use Kubernetes.
    # Skip Kubernetes-specific setup like `gcloud container clusters get-credentials`.
    "cloud_run_csm_outbound_test"
  )
}

#######################################
# Executes Cloud Run test case
# Globals:
#   PSM_TEST_FLAGS: The array with flags for the test
#   GRPC_LANGUAGE: The name of gRPC languages under test
# Arguments:
#   Test case name
# Outputs:
#   Writes the output of test execution to stdout, stderr
#   Test xUnit report to ${TEST_XML_OUTPUT_DIR}/${test_name}/sponge_log.xml
#######################################
psm::cloud_run::run_test() {
  local test_name="${1:?${FUNCNAME[0]} missing the test name argument}"

  PSM_TEST_FLAGS+=(
    "--flagfile=config/common-cloudrun.cfg"
  )

  psm::run::finalize_test_flags "${test_name}"
  psm::tools::run_verbose python -m "tests.${test_name}" "${PSM_TEST_FLAGS[@]}"
}

# --- DualStack TESTS ------------------

#######################################
# DualStack Test Suite setup.
# Outputs:
#   Prints activated cluster names.
#######################################
psm::dualstack::setup() {
  activate_gke_cluster GKE_CLUSTER_DUALSTACK
}

#######################################
# Prepares the list of tests in DualStack test suite.
# Globals:
#   TESTS: Populated with tests in PSM DualStack test suite.
#######################################
psm::dualstack::get_tests() {
  TESTS=(
    "dualstack_test"
    "affinity_test"
    "api_listener_test"
    "app_net_test"
    "change_backend_service_test"
    "custom_lb_test"
    "round_robin_test"
    "circuit_breaking_test"
    "outlier_detection_test"
    "remove_neg_test"
  )
}

#######################################
# Executes DualStack test case
# Globals:
#   PSM_TEST_FLAGS: The array with flags for the test
#   GRPC_LANGUAGE: The name of gRPC languages under test
# Arguments:
#   Test case name
# Outputs:
#   Writes the output of test execution to stdout, stderr
#   Test xUnit report to ${TEST_XML_OUTPUT_DIR}/${test_name}/sponge_log.xml
#######################################
psm::dualstack::run_test() {
  local test_name="${1:?${FUNCNAME[0]} missing the test name argument}"

  PSM_TEST_FLAGS+=(
    "--flagfile=config/common-dualstack.cfg"
  )

  psm::run::finalize_test_flags "${test_name}"
  psm::tools::run_verbose python -m "tests.${test_name}" "${PSM_TEST_FLAGS[@]}"
}

<<<<<<< HEAD
# --- SPIFFE TESTS ------------------

#######################################
# SPIFFE Test Suite setup.
# Outputs:
#   Prints activated cluster names.
#######################################
psm::SPIFFE::setup() {
  activate_gke_cluster GKE_CLUSTER_PSM_INTEROP_FLEET
}

#######################################
# Prepares the list of tests in PSM SPIFFE test suite.
# Globals:
#   TESTS: Populated with tests in PSM SPIFFE test suite.
#######################################
psm::SPIFFE::get_tests() {
  TESTS=(
    "spiffe_cloud_run_csm_inbound_test")
}

#######################################
# Executes SPIFFE test case
# Globals:
#   PSM_TEST_FLAGS: The array with flags for the test
#   GRPC_LANGUAGE: The name of gRPC languages under test
# Arguments:
#   Test case name
# Outputs:
#   Writes the output of test execution to stdout, stderr
#   Test xUnit report to ${TEST_XML_OUTPUT_DIR}/${test_name}/sponge_log.xml
#######################################
psm::SPIFFE::run_test() {
  local test_name="${1:?${FUNCNAME[0]} missing the test name argument}"

  psm::run::finalize_test_flags "${test_name}"
  psm::tools::run_verbose python -m "tests.${test_name}" "${PSM_TEST_FLAGS[@]}"
}

# --- Fallback TESTS ------------------
=======
# --- PSM Light TESTS ------------------
>>>>>>> 1671e73d

#######################################
# PSM Light Test Suite setup.
#
# These tests do not need GKE so setting variable to skip some init
#######################################
psm::light::setup() {
  NO_GKE_CLUSTER=1
  gcloud -q auth configure-docker "${DOCKER_REGISTRY}"
}

#######################################
# Prepares the list of tests in PSM Light test suite.
# Globals:
#   TESTS: Populated with tests in PSM Light test suite.
#######################################
psm::light::get_tests() {
  TESTS=(
    "fallback_test"
  )
}

#######################################
# Executes PSM Light test suite
# Globals:
#   PSM_TEST_FLAGS: The array with flags for the test
#   GRPC_LANGUAGE: The name of gRPC languages under test
# Arguments:
#   Test case name
# Outputs:
#   Writes the output of test execution to stdout, stderr
#   Test xUnit report to ${TEST_XML_OUTPUT_DIR}/${test_name}/sponge_log.xml
#######################################
psm::light::run_test() {
  local test_name="${1:?${FUNCNAME[0]} missing the test name argument}"

  PSM_TEST_FLAGS+=(
    "--flagfile=config/common-light.cfg"
  )

  psm::run::finalize_test_flags "${test_name}"
  psm::tools::run_verbose python -m "tests.${test_name}" "${PSM_TEST_FLAGS[@]}"
}

# --- URL Map TESTS ------------------

#######################################
# URL Map Test Suite setup.
# Outputs:
#   Prints activated cluster names.
#######################################
psm::url_map::setup() {
  activate_gke_cluster GKE_CLUSTER_PSM_BASIC
}

#######################################
# Prepares the list of tests in URL Map test suite.
# Globals:
#   TESTS: Populated with tests in the test suite.
#######################################
psm::url_map::get_tests() {
  TESTS=("url_map")
}

#######################################
# Executes URL Map test case
# Globals:
#   PSM_TEST_FLAGS: The array with flags for the test
# Arguments:
#   Test case name
# Outputs:
#   Writes the output of test execution to stdout, stderr
#   Test xUnit report to ${TEST_XML_OUTPUT_DIR}/${test_name}/sponge_log.xml
#######################################
psm::url_map::run_test() {
  local test_name="${1:?${FUNCNAME[0]} missing the test name argument}"
  PSM_TEST_FLAGS+=(
    "--flagfile=config/url-map.cfg"
  )
  psm::run::finalize_test_flags "${test_name}"
  psm::tools::run_verbose python -m "tests.${test_name}" "${PSM_TEST_FLAGS[@]}"
}

# --- CSM TESTS ------------------

#######################################
# CSM Test Suite setup.
# Outputs:
#   Prints activated cluster names.
#######################################
psm::csm::setup() {
  activate_gke_cluster GKE_CLUSTER_PSM_CSM
}

#######################################
# Prepares the list of tests in CSM test suite.
# Globals:
#   TESTS: Populated with tests in the test suite.
#######################################
psm::csm::get_tests() {
  TESTS=(
    "gamma.gamma_baseline_test"
    "gamma.gamma_grpcroute_test"
    "gamma.affinity_test"
    "gamma.affinity_session_drain_test"
    "gamma.csm_observability_test"
    "gamma.csm_observability_with_injection_test"
  )
}

#######################################
# Executes CSM test case
# Globals:
#   PSM_TEST_FLAGS: The array with flags for the test
# Arguments:
#   Test case name
# Outputs:
#   Writes the output of test execution to stdout, stderr
#   Test xUnit report to ${TEST_XML_OUTPUT_DIR}/${test_name}/sponge_log.xml
#######################################
psm::csm::run_test() {
  local test_name="${1:?${FUNCNAME[0]} missing the test name argument}"
  PSM_TEST_FLAGS+=(
    "--flagfile=config/common-csm.cfg"
  )
  psm::run::finalize_test_flags "${test_name}"
  psm::tools::run_verbose python -m "tests.${test_name}" "${PSM_TEST_FLAGS[@]}"
}

# --- Common test run logic -----------

#######################################
# Prepares and runs the test suite.
#
# Main entry function to be used by the buildscripts.
# Provisions necessary software, configures the test driver, and executes the test suite.
#
# Globals:
#   GRPC_LANGUAGE: The name of gRPC languages under test
#   BUILD_SCRIPT_DIR: Absolute path to the directory with lang-specific buildscript
#     in the source repo.
# Arguments:
#   Test suite name, one of (csm, dualstack, light, lb, security, url_map)
# Outputs:
#   Writes the output of test execution to stdout, stderr
#######################################
psm::run() {
  local test_suite="${1:?${FUNCNAME[0]} missing the test suite argument}"
  psm::tools::log "Starting PSM Interop tests: ${test_suite}"
  if [[ $(type -t psm::lang::build_docker_images) != function ]]; then
      psm::tools::log "Method psm::lang::build_docker_images must be defined by the buildscript."
      exit 1
  fi

  psm::setup::docker_image_names "${GRPC_LANGUAGE}" "${test_suite}"

  case "${test_suite}" in
    csm | dualstack | light | lb | security | url_map | cloud_run)
      psm::setup::generic_test_suite "${test_suite}"
      ;;
    *)
      psm::tools::log "Unknown Test Suite: ${test_suite}"
      exit 1
      ;;
  esac

  psm::run::test_suite "${test_suite}"
  psm::tools::log "PSM Interop tests completed: ${test_suite}"
}

#######################################
# Executes tests in the test suite
# Globals:
#   TEST_DRIVER_FULL_DIR
#   TESTS: the list of the tests to execute
# Arguments:
#   Test suite name.
# Outputs:
#   Each test to stdout.
#######################################
psm::run::test_suite() {
  local test_suite="${1:?${FUNCNAME[0]} missing the test suite argument}"
  cd "${TEST_DRIVER_FULL_DIR}"
  local failed_tests=0
  for test_name in "${TESTS[@]}"; do
    psm::run::test "${test_suite}" "${test_name}" || (( ++failed_tests ))
    psm::tools::log "Finished ${test_suite} suite test: ${test_name}"
    echo
  done
  psm::tools::log "Failed test suites: ${failed_tests}"
}

#######################################
# Executes a single test case of given test suite.
# Globals:
#   TEST_DRIVER_FLAGFILE: Relative path to test driver flagfile
#   KUBE_CONTEXT: The name of kubectl context with GKE cluster access
#   TEST_XML_OUTPUT_DIR: Output directory for the test xUnit XML report
#   CLIENT_IMAGE_NAME: Test client Docker image name
#   GIT_COMMIT: SHA-1 of git commit being built
#   TESTING_VERSION: version branch under test: used by the framework to
#                     determine the supported PSM features.
# Arguments:
#   Test suite name
#   Test case name
# Outputs:
#   Writes the output of test execution to stdout, stderr
#   Test xUnit report to ${TEST_XML_OUTPUT_DIR}/${test_name}/sponge_log.xml
#######################################
psm::run::test() {
  # Test driver usage: https://github.com/grpc/psm-interop#basic-usage
  local test_suite="${1:?${FUNCNAME[0]} missing the test suite argument}"
  local test_name="${2:?${FUNCNAME[0]} missing the test name argument}"
  local out_dir="${TEST_XML_OUTPUT_DIR:-/tmp/psm}/${test_name}"
  local test_log="${out_dir}/sponge_log.log"
  mkdir -p "${out_dir}"

  PSM_TEST_FLAGS=(
    "--flagfile=${TEST_DRIVER_FLAGFILE}"
    "--kube_context=${KUBE_CONTEXT}"
    "--force_cleanup"
    "--collect_app_logs"
    "--log_dir=${out_dir}"
    "--xml_output_file=${out_dir}/sponge_log.xml"
    "--testing_version=${TESTING_VERSION}"
    "--client_image=${CLIENT_IMAGE_NAME}:${GIT_COMMIT}"
  )

  # Some test suites have canonical server image configured in the flagfiles.
  if [[ -z "${SERVER_IMAGE_USE_CANONICAL}" ]]; then
    PSM_TEST_FLAGS+=("--server_image=${SERVER_IMAGE_NAME}:${GIT_COMMIT}")
  fi

  # So far, only LB test uses secondary GKE cluster.
  if [[ -n "${SECONDARY_KUBE_CONTEXT}" ]]; then
    PSM_TEST_FLAGS+=("--secondary_kube_context=${SECONDARY_KUBE_CONTEXT}")
  fi

  psm::tools::log "Running ${test_suite} suite test: ${test_name}" |& tee "${test_log}"
  # Must be the last line.
  "psm::${test_suite}::run_test" "${test_name}" |& tee -a "${test_log}"
}

#######################################
# Appends extra flags (if any) to the end of PSM_TEST_FLAGS, prints the flag list.
# Globals:
#   PSM_TEST_FLAGS: The array with flags for the test
#   PSM_EXTRA_FLAGS: Space-separated string with extra flags to append
# Arguments:
#   Test case name
# Outputs:
#   Prints the list of test flags to the stdout
#######################################
psm::run::finalize_test_flags() {
  local test_name="${1:?${FUNCNAME[0]} missing the test name argument}"

  # Append extra flags
  if [[ -n "${PSM_EXTRA_FLAGS}" ]]; then
    declare -a extra_flags
    IFS=' ' read -r -a extra_flags <<< "${PSM_EXTRA_FLAGS}"
    PSM_TEST_FLAGS+=("${extra_flags[@]}")
  fi

  psm::tools::log "Test driver flags for ${test_name}:"
  printf -- "%s\n" "${PSM_TEST_FLAGS[@]}"
  echo
}


# --- Common test setup logic -----------

psm::setup::generic_test_suite() {
  local test_suite="${1:?${FUNCNAME[0]} missing the test suite argument}"
  "psm::${test_suite}::setup"
  psm::setup::test_driver
  psm::build::docker_images_if_needed
  psm::setup::get_tests "${test_suite}"
}

psm::setup::get_tests() {
  local test_suite="${1:?${FUNCNAME[0]} missing the test suite argument}"

  if [[ -n "${PSM_TESTS}" ]]; then
    # Test list overridden in env var.
    IFS=' ' read -r -a TESTS <<< "${PSM_TESTS}"
    if (( ${#TESTS[@]} == 0 )); then
        psm::tools::log "Error: test list overridden, but no tests specified"
        exit 1
    fi
  else
    "psm::${test_suite}::get_tests"
  fi

  psm::tools::log "Tests in ${test_suite} test suite:"
  printf -- "  - %s\n" "${TESTS[@]}"
  echo
}

#######################################
# Executes the test case
# Globals:
#   CLIENT_IMAGE_NAME: Populated with xDS test client image name
#   SERVER_IMAGE_NAME: Populated with xDS test server image name
#   SERVER_IMAGE_USE_CANONICAL: Set to "1" when canonical server image will be used in the tests
#                               instead of the one configured in SERVER_IMAGE_NAME.
# Arguments:
#   gRPC Language
#   Test case name
# Outputs:
#   Writes the output of test execution to stdout, stderr
#   Test xUnit report to ${TEST_XML_OUTPUT_DIR}/${test_name}/sponge_log.xml
#######################################
psm::setup::docker_image_names() {
  local language="${1:?${FUNCNAME[0]} missing the language argument}"
  local test_suite="${2:?${FUNCNAME[0]} missing the test suite argument}"
  SERVER_IMAGE_USE_CANONICAL=""

  case "${language}" in
    java | cpp | python | go | node)
      CLIENT_IMAGE_NAME="${DOCKER_REGISTRY}/grpc-testing/psm-interop/${GRPC_LANGUAGE}-client"
      SERVER_IMAGE_NAME="${DOCKER_REGISTRY}/grpc-testing/psm-interop/${GRPC_LANGUAGE}-server"
      ;;
    *)
      psm::tools::log "Unknown Language: ${1}"
      exit 1
      ;;
  esac

  case "${test_suite}" in
    url_map)
      # Uses the canonical server image configured in url-map.cfg
      SERVER_IMAGE_USE_CANONICAL="1"
      ;;
  esac

  declare -r CLIENT_IMAGE_NAME
  declare -r SERVER_IMAGE_NAME
  declare -r SERVER_IMAGE_USE_CANONICAL
}

psm::setup::test_driver() {
  if [[ -n "${KOKORO_ARTIFACTS_DIR}" ]]; then
    psm::setup::kokoro "${BUILD_SCRIPT_DIR}"
  else
    local_setup_test_driver "${BUILD_SCRIPT_DIR}"
  fi
}

#######################################
# Installs and configures the test driver for testing build script locally.
# Globals:
#   TEST_DRIVER_REPO_NAME The repository name of the test driver directory
#   TEST_DRIVER_REPO_DIR: The path to the test driver directory (optional)
#   SRC_DIR: Populated with absolute path to the source repo
#   KUBE_CONTEXT: Populated with name of kubectl context with GKE cluster access
#   SECONDARY_KUBE_CONTEXT: Populated with name of kubectl context with secondary GKE cluster
#      access, if any
#   TEST_DRIVER_FLAGFILE: Populated with relative path to test driver flagfile
#   TEST_XML_OUTPUT_DIR: Populated with the path to test xUnit XML report
#   GIT_ORIGIN_URL: Populated with the origin URL of git repo used for the build
#   GIT_COMMIT: Populated with the SHA-1 of git commit being built
#   GIT_COMMIT_SHORT: Populated with the short SHA-1 of git commit being built
# Arguments:
#   Absolute path to the directory with lang-specific buildscript, must be in the source repo.
# Outputs:
#   Writes the output to stdout, stderr, files
#######################################
psm::setup::kokoro() {
  local script_dir="${1:?${FUNCNAME[0]} missing the build script dir argument}"

  psm::tools::log "Starting Kokoro provisioning"
  # Capture Kokoro VM version info in the log.
  kokoro_print_version
  # Get testing version from the job name.
  kokoro_get_testing_version

  # Absolute path to the root of the source git repo.
  readonly SRC_DIR="$(git -C "${script_dir}" rev-parse --show-toplevel)"

  # Test artifacts dir: xml reports, logs, etc.
  local artifacts_dir="${KOKORO_ARTIFACTS_DIR}/artifacts"
  # Folders after $artifacts_dir reported as target name
  readonly TEST_XML_OUTPUT_DIR="${artifacts_dir}/${KOKORO_JOB_NAME}"
  readonly BUILD_LOGS_ROOT="${TEST_XML_OUTPUT_DIR}"

  mkdir -p "${artifacts_dir}" "${TEST_XML_OUTPUT_DIR}" "${BUILD_LOGS_ROOT}"
  parse_src_repo_git_info SRC_DIR
  kokoro_write_sponge_properties

  psm::tools::log "Installing packages with apt, see install-apt.log"
  kokoro_install_dependencies &> "${BUILD_LOGS_ROOT}/install-apt.log"

  # Get kubectl cluster credentials.
  psm::tools::log "Fetching GKE cluster credentials"
  gcloud_get_cluster_credentials

  # Install the driver.
  local test_driver_repo_dir
  test_driver_repo_dir="${TEST_DRIVER_REPO_DIR:-$(mktemp -d)/${TEST_DRIVER_REPO_NAME}}"
  test_driver_install "${test_driver_repo_dir}"
  # shellcheck disable=SC2034  # Used in the main script
  readonly TEST_DRIVER_FLAGFILE="config/grpc-testing.cfg"
}

# --- Common test build logic -----------

#######################################
# Builds test app and its docker images unless they already exist
# Globals:
#   SERVER_IMAGE_NAME: Test server Docker image name
#   CLIENT_IMAGE_NAME: Test client Docker image name
#   GIT_COMMIT: SHA-1 of git commit being built
#   PSM_FORCE_IMAGE_BUILD
# Arguments:
#   None
# Outputs:
#   Writes the output to stdout, stderr
#######################################
psm::build::docker_images_if_needed() {
  # Check if images already exist
  client_tags="$(gcloud_gcr_list_image_tags "${CLIENT_IMAGE_NAME}" "${GIT_COMMIT}")"
  psm::tools::log "Client image: ${CLIENT_IMAGE_NAME}:${GIT_COMMIT}"
  echo "${client_tags:-Client image not found}"

  if [[ -z "${SERVER_IMAGE_USE_CANONICAL}" ]]; then
    server_tags="$(gcloud_gcr_list_image_tags "${SERVER_IMAGE_NAME}" "${GIT_COMMIT}")"
    psm::tools::log "Server image: ${SERVER_IMAGE_NAME}:${GIT_COMMIT}"
    echo "${server_tags:-Server image not found}"
  else
    server_tags="ignored-use-canonical"
  fi

  # Build if any of the images are missing, or PSM_FORCE_IMAGE_BUILD=1
  if [[ "${PSM_FORCE_IMAGE_BUILD}" == "1" || -z "${server_tags}" || -z "${client_tags}" ]]; then
    {
      psm::tools::log "Building xDS interop test app Docker images"
      gcloud -q auth configure-docker "${DOCKER_REGISTRY}"
      # This method must be defined in the language-specific buildscript.
      psm::lang::build_docker_images
      psm::tools::log "Finished xDS interop test app Docker images"
    } |& tee -a "${BUILD_LOGS_ROOT}/build-docker.log"
  else
    psm::tools::log "Skipping ${GRPC_LANGUAGE} test app build"
  fi
}

#######################################
# Builds test app Docker images and pushes them to GCR
# Globals:
#   SRC_DIR: Absolute path to the source repo on Kokoro VM
#   SERVER_IMAGE_NAME: Test server Docker image name
#   CLIENT_IMAGE_NAME: Test client Docker image name
#   GIT_COMMIT: SHA-1 of git commit being built
#   DOCKER_REGISTRY: Docker registry to push to
# Arguments:
#   The path to xDS test client Dockerfile. Can be absolute or relative to SRC_DIR
#   The path to xDS test server Dockerfile. Optional, server build is skip when omitted.
# Outputs:
#   Writes the output of docker image build stdout, stderr
#######################################
psm::build::docker_images_generic() {
  local client_dockerfile="${1:?${FUNCNAME[0]} missing the client dockerfile argument}"
  local server_dockerfile="${2:-}"
  pushd "${SRC_DIR}"

  # Client is required.
  psm::tools::log "Building ${GRPC_LANGUAGE} xDS interop test client"
  psm::tools::run_verbose docker build -f "${client_dockerfile}" -t "${CLIENT_IMAGE_NAME}:${GIT_COMMIT}" .
  psm::tools::run_verbose docker push "${CLIENT_IMAGE_NAME}:${GIT_COMMIT}"

  # Server is optional
  if [[ -n "${server_dockerfile}" ]]; then
    psm::tools::log "Building ${GRPC_LANGUAGE} xDS interop test server"
    psm::tools::run_verbose docker build -f "${server_dockerfile}" -t "${SERVER_IMAGE_NAME}:${GIT_COMMIT}" .
    psm::tools::run_verbose docker push "${SERVER_IMAGE_NAME}:${GIT_COMMIT}"
  fi
  popd

  if is_version_branch "${TESTING_VERSION}"; then
    psm::tools::log "Detected proper version branch ${TESTING_VERSION}, adding version tags."
    tag_and_push_docker_image "${CLIENT_IMAGE_NAME}" "${GIT_COMMIT}" "${TESTING_VERSION}"
    if [[ -n "${server_dockerfile}" ]]; then
      tag_and_push_docker_image "${SERVER_IMAGE_NAME}" "${GIT_COMMIT}" "${TESTING_VERSION}"
    fi
  fi
}

# --- Common helpers ----------------------

#######################################
# Print the command with its arguments (aka set xtrace/ set -x) before execution.
# Arguments:
#   The command to run
# Returns:
#   The exit status of the command executed.
#######################################
psm::tools::run_verbose() {
  local exit_code=0
  set -x
  "$@" || exit_code=$?
  { set +x; } 2>/dev/null

  if (( exit_code == 0 )); then
    psm::tools::log "Cmd finished: ${1}"
  else
    psm::tools::log "Cmd failed with exit code ${exit_code}: $*"
  fi

  return ${exit_code}
}

#######################################
# Run command end report its exit code. Doesn't exit on non-zero exit code.
# Globals:
#   None
# Arguments:
#   Command to execute
# Outputs:
#   Writes the output of given command to stdout, stderr
#######################################
psm::tools::run_ignore_exit_code() {
  local exit_code=0
  "$@" || exit_code=$?

  if (( exit_code == 0 )); then
    psm::tools::log "Cmd failed with exit code ${exit_code}: $*"
  fi
}

psm::tools::log() {
  echo -en "+ $(date "+[%H:%M:%S %Z]")\011 "
  echo "$@"
}

# --- "Unsorted" methods --------------
# TODO(sergiitk): all methods should be using "psm::" package name,
#   see https://google.github.io/styleguide/shellguide.html#function-names

#######################################
# Determines the cluster name and zone based on the given cluster identifier.
# Globals:
#   GKE_CLUSTER_NAME: Set to reflect the cluster name to use
#   GKE_CLUSTER_ZONE: Set to reflect the cluster zone to use.
#   GKE_CLUSTER_REGION: Set to reflect the cluster region to use (for regional clusters).
# Arguments:
#   The cluster identifier
# Outputs:
#   Writes the output to stdout, stderr
#######################################
activate_gke_cluster() {
  case $1 in
    GKE_CLUSTER_PSM_LB)
      GKE_CLUSTER_NAME="psm-interop-lb-primary"
      GKE_CLUSTER_ZONE="us-central1-a"
      ;;
    GKE_CLUSTER_PSM_SECURITY)
      GKE_CLUSTER_NAME="psm-interop-security"
      GKE_CLUSTER_ZONE="us-central1-a"
      ;;
    GKE_CLUSTER_PSM_CSM)
      GKE_CLUSTER_NAME="psm-interop-csm-gateway"
      GKE_CLUSTER_REGION="us-central1"
      ;;
    GKE_CLUSTER_PSM_GAMMA)
      GKE_CLUSTER_NAME="psm-interop-gamma"
      GKE_CLUSTER_ZONE="us-central1-a"
      ;;
    GKE_CLUSTER_PSM_BASIC)
      GKE_CLUSTER_NAME="interop-test-psm-basic"
      GKE_CLUSTER_ZONE="us-central1-c"
      ;;
    GKE_CLUSTER_DUALSTACK)
      GKE_CLUSTER_NAME="psm-interop-dualstack"
      GKE_CLUSTER_ZONE="us-central1-a"
      ;;
    GKE_CLUSTER_PSM_INTEROP_FLEET)
      GKE_CLUSTER_NAME="psm-interop-fleet-cluster"
      GKE_CLUSTER_ZONE="us-central1-a"
      ;;
    *)
      psm::tools::log "Unknown GKE cluster: ${1}"
      exit 1
      ;;
  esac
  psm::tools::log -n "Activated GKE cluster: GKE_CLUSTER_NAME=${GKE_CLUSTER_NAME} "
  if [[ -n "${GKE_CLUSTER_REGION}" ]]; then
    echo "GKE_CLUSTER_REGION=${GKE_CLUSTER_REGION}"
  else
    echo "GKE_CLUSTER_ZONE=${GKE_CLUSTER_ZONE}"
  fi
}

#######################################
# Determines the secondary cluster name and zone based on the given cluster
# identifier.
# Globals:
#   GKE_CLUSTER_NAME: Set to reflect the cluster name to use
#   GKE_CLUSTER_ZONE: Set to reflect the cluster zone to use.
# Arguments:
#   The cluster identifier
# Outputs:
#   Writes the output to stdout, stderr
#######################################
activate_secondary_gke_cluster() {
  case $1 in
    GKE_CLUSTER_PSM_LB)
      SECONDARY_GKE_CLUSTER_NAME="psm-interop-lb-secondary"
      SECONDARY_GKE_CLUSTER_ZONE="us-west1-b"
      ;;
    *)
      psm::tools::log "Unknown secondary GKE cluster: ${1}"
      exit 1
      ;;
  esac
  psm::tools::log -n "Activated secondary GKE cluster: SECONDARY_GKE_CLUSTER_NAME=${SECONDARY_GKE_CLUSTER_NAME}"
  echo " SECONDARY_GKE_CLUSTER_ZONE=${SECONDARY_GKE_CLUSTER_ZONE}"
}

#######################################
# Run command end report its exit code. Doesn't exit on non-zero exit code.
#
# Deprecated. Use psm::tools::run_ignore_exit_code
# TODO(sergiitk): delete this method when no longer used in per-language buildscripts.
#
# Globals:
#   None
# Arguments:
#   Command to execute
# Outputs:
#   Writes the output of given command to stdout, stderr
#######################################
run_ignore_exit_code() {
  local exit_code=0
  "$@" || exit_code=$?
  if [[ $exit_code != 0 ]]; then
    psm::tools::log "Cmd: '$*', exit code: ${exit_code}"
  fi
}

#######################################
# Parses information about git repository at given path to global variables.
# Globals:
#   GIT_ORIGIN_URL: Populated with the origin URL of git repo used for the build
#   GIT_COMMIT: Populated with the SHA-1 of git commit being built
#   GIT_COMMIT_SHORT: Populated with the short SHA-1 of git commit being built
# Arguments:
#   Git source dir
#######################################
parse_src_repo_git_info() {
  local src_dir="${SRC_DIR:?SRC_DIR must be set}"
  readonly GIT_ORIGIN_URL=$(git -C "${src_dir}" remote get-url origin)
  readonly GIT_COMMIT=$(git -C "${src_dir}" rev-parse HEAD)
  readonly GIT_COMMIT_SHORT=$(git -C "${src_dir}" rev-parse --short HEAD)
}


#######################################
# Checks if the given string is a version branch.
# Version branches: "master", "v1.47.x"
# NOT version branches: "v1.47.0", "1.47.x", "", "dev", "main"
# Arguments:
#   Version to test
#######################################
is_version_branch() {
  if [ $# -eq 0 ]; then
    echo "Usage is_version_branch VERSION"
    false
    return
  fi
  if [[ $1 == "master" ]]; then
    true
    return
  fi
  # Do not inline version_regex: keep it a string to avoid issues with escaping chars in ~= expr.
  local version_regex='^v[0-9]+\.[0-9]+\.x$'
  [[ "${1}" =~ $version_regex ]]
}

#######################################
# List GCR image tags matching given tag name.
# Arguments:
#   Image name
#   Tag name
# Outputs:
#   Writes the table with the list of found tags to stdout.
#   If no tags found, the output is an empty string.
#######################################
gcloud_gcr_list_image_tags() {
  gcloud container images list-tags --format="table[box](tags,digest,timestamp.date())" --filter="tags:$2" "$1"
}

#######################################
# Create kube context authenticated with GKE cluster, saves context name.
# to KUBE_CONTEXT
# Globals:
#   GKE_CLUSTER_NAME
#   GKE_CLUSTER_ZONE
#   KUBE_CONTEXT: Populated with name of kubectl context with GKE cluster access
#   SECONDARY_KUBE_CONTEXT: Populated with name of kubectl context with secondary GKE cluster access, if any
# Arguments:
#   None
# Outputs:
#   Writes the output of `gcloud` command to stdout, stderr
#   Writes authorization info $HOME/.kube/config
#######################################
gcloud_get_cluster_credentials() {
  if [[ -n "${NO_GKE_CLUSTER}" ]]; then
    psm::tools::log "Skipping cluster credentials"
    return
  fi
  # Secondary cluster, when set.
  if [[ -n "${SECONDARY_GKE_CLUSTER_NAME}" && -n "${SECONDARY_GKE_CLUSTER_ZONE}" ]]; then
    gcloud container clusters get-credentials "${SECONDARY_GKE_CLUSTER_NAME}" --zone "${SECONDARY_GKE_CLUSTER_ZONE}"
    readonly SECONDARY_KUBE_CONTEXT="$(kubectl config current-context)"
  else
    readonly SECONDARY_KUBE_CONTEXT=""
  fi
  # Primary cluster.
  if [[ -n "${GKE_CLUSTER_REGION}" ]]; then
    gcloud container clusters get-credentials "${GKE_CLUSTER_NAME}" --region "${GKE_CLUSTER_REGION}"
  else
    gcloud container clusters get-credentials "${GKE_CLUSTER_NAME}" --zone "${GKE_CLUSTER_ZONE}"
  fi
  readonly KUBE_CONTEXT="$(kubectl config current-context)"
}

#######################################
# Clone the source code of the test driver to $TEST_DRIVER_REPO_DIR, unless
# given folder exists.
# Globals:
#   TEST_DRIVER_REPO_URL
#   TEST_DRIVER_BRANCH
#   TEST_DRIVER_REPO_DIR: path to the repo containing the test driver
#   TEST_DRIVER_REPO_DIR_USE_EXISTING: set non-empty value to use exiting
#      clone of the driver repo located at $TEST_DRIVER_REPO_DIR.
#      Useful for debugging the build script locally.
# Arguments:
#   None
# Outputs:
#   Writes the output of `git` command to stdout, stderr
#   Writes driver source code to $TEST_DRIVER_REPO_DIR
#######################################
test_driver_get_source() {
  if [[ -n "${TEST_DRIVER_REPO_DIR_USE_EXISTING}" && -d "${TEST_DRIVER_REPO_DIR}" ]]; then
    psm::tools::log "Using exiting driver directory: ${TEST_DRIVER_REPO_DIR}."
  else
    psm::tools::log "Cloning driver to ${TEST_DRIVER_REPO_URL} branch ${TEST_DRIVER_BRANCH} to ${TEST_DRIVER_REPO_DIR}"
    git clone -b "${TEST_DRIVER_BRANCH}" --depth=1 "${TEST_DRIVER_REPO_URL}" "${TEST_DRIVER_REPO_DIR}"
  fi
}

#######################################
# Install Python modules from required in $TEST_DRIVER_FULL_DIR/requirements.lock
# to Python virtual environment. Creates and activates Python venv if necessary.
# Globals:
#   TEST_DRIVER_FULL_DIR
#   PYTHON_VERSION
# Arguments:
#   None
# Outputs:
#   Writes the output of `python`, `pip` commands to stdout, stderr
#   Writes the list of installed modules to stdout
#######################################
test_driver_pip_install() {
  psm::tools::log "Install python dependencies"
  cd "${TEST_DRIVER_FULL_DIR}"

  # Create and activate virtual environment unless already using one
  if [[ -z "${VIRTUAL_ENV}" ]]; then
    local venv_dir="${TEST_DRIVER_FULL_DIR}/venv"
    if [[ -d "${venv_dir}" ]]; then
      psm::tools::log "Found python virtual environment directory: ${venv_dir}"
    else
      psm::tools::log "Creating python virtual environment: ${venv_dir}"
      "python${PYTHON_VERSION}" -m venv "${venv_dir}" --upgrade-deps
    fi
    # Intentional: No need to check python venv activate script.
    # shellcheck source=/dev/null
    source "${venv_dir}/bin/activate"
  fi

  psm::tools::log "Installing Python packages with pip, see install-pip.log"
  psm::driver::pip_install &>> "${BUILD_LOGS_ROOT}/install-pip.log"
}

psm::driver::pip_install() {
  psm::tools::run_verbose python3 -m pip install -r requirements.lock
  echo
  psm::tools::run_verbose python3 -m pip list
}

#######################################
# Compile proto-files needed for the test driver
# Globals:
#   TEST_DRIVER_REPO_DIR
#   TEST_DRIVER_FULL_DIR
#   TEST_DRIVER_PROTOS_PATH
# Arguments:
#   None
# Outputs:
#   Writes the output of `python -m grpc_tools.protoc` to stdout, stderr
#   Writes the list if compiled python code to stdout
#   Writes compiled python code with proto messages and grpc services to
#   $TEST_DRIVER_FULL_DIR/protos/grpc/testing
#######################################
test_driver_compile_protos() {
  declare -a protos
  protos=(
    "${TEST_DRIVER_PROTOS_PATH}/test.proto"
    "${TEST_DRIVER_PROTOS_PATH}/messages.proto"
    "${TEST_DRIVER_PROTOS_PATH}/empty.proto"
    "${TEST_DRIVER_PROTOS_PATH}/xdsconfig/xdsconfig.proto"
  )
  psm::tools::log "Generate python code from grpc.testing protos: ${protos[*]}"
  cd "${TEST_DRIVER_REPO_DIR}"
  python3 -m grpc_tools.protoc \
    --proto_path=. \
    --python_out="${TEST_DRIVER_FULL_DIR}" \
    --grpc_python_out="${TEST_DRIVER_FULL_DIR}" \
    "${protos[@]}"
  local protos_out_dir="${TEST_DRIVER_FULL_DIR}/${TEST_DRIVER_PROTOS_PATH}"

  if command -v sha256sum &> /dev/null; then
    psm::tools::log "Generated files ${protos_out_dir}:"
    find "${protos_out_dir}" -type f -exec sha256sum {} \;
  fi
}

#######################################
# Installs the test driver and it's requirements.
# https://github.com/grpc/psm-interop#installation
# Globals:
#   TEST_DRIVER_REPO_DIR: Populated with the path to the repo containing
#                         the test driver
#   TEST_DRIVER_FULL_DIR: Populated with the path to the test driver source code
# Arguments:
#   The directory for test driver's source code
# Outputs:
#   Writes the output to stdout, stderr
#######################################
test_driver_install() {
  readonly TEST_DRIVER_REPO_DIR="${1:?Usage test_driver_install TEST_DRIVER_REPO_DIR}"
  readonly TEST_DRIVER_FULL_DIR="${TEST_DRIVER_REPO_DIR}"
  test_driver_get_source
  test_driver_pip_install
  test_driver_compile_protos
}

#######################################
# Outputs Ubuntu's lsb_release and system python, pip versions
# Arguments:
#   None
# Outputs:
#   Writes the output to stdout
#######################################
kokoro_print_version() {
  psm::tools::log "Kokoro Ubuntu version:"
  run_ignore_exit_code lsb_release -a
  run_ignore_exit_code "python${PYTHON_VERSION}" --version
  run_ignore_exit_code "python${PYTHON_VERSION}" -m pip --version
}

#######################################
# Report extra information about the job via sponge properties.
# Globals:
#   KOKORO_ARTIFACTS_DIR
#   GIT_ORIGIN_URL
#   GIT_COMMIT_SHORT
#   TESTGRID_EXCLUDE
# Arguments:
#   None
# Outputs:
#   Writes the output to stdout
#   Writes job properties to $KOKORO_ARTIFACTS_DIR/custom_sponge_config.csv
#######################################
kokoro_write_sponge_properties() {
  # CSV format: "property_name","property_value"
  # Bump TESTS_FORMAT_VERSION when reported test name changed enough to when it
  # makes more sense to discard previous test results from a testgrid board.
  # Use GIT_ORIGIN_URL to exclude test runs executed against repo forks from
  # testgrid reports.
  cat >"${KOKORO_ARTIFACTS_DIR}/custom_sponge_config.csv" <<EOF
TESTS_FORMAT_VERSION,2
TESTGRID_EXCLUDE,${TESTGRID_EXCLUDE:-0}
GIT_ORIGIN_URL,${GIT_ORIGIN_URL:?GIT_ORIGIN_URL must be set}
GIT_COMMIT_SHORT,${GIT_COMMIT_SHORT:?GIT_COMMIT_SHORT must be set}
EOF
  psm::tools::log "Sponge properties:"
  cat "${KOKORO_ARTIFACTS_DIR}/custom_sponge_config.csv"
}

#######################################
# Install packages via apt.
# Arguments:
#   None
# Outputs:
#   Writes the output of `apt` commands to stdout
#######################################
kokoro_install_dependencies() {
  # needrestart checks which daemons need to be restarted after library
  # upgrades. It's useless to us in non-interactive mode.
  sudo DEBIAN_FRONTEND=noninteractive apt-get -qq remove needrestart
  sudo DEBIAN_FRONTEND=noninteractive apt-get -qq update
  sudo DEBIAN_FRONTEND=noninteractive apt-get -qq install --auto-remove \
    "python${PYTHON_VERSION}-venv" \
    google-cloud-sdk-gke-gcloud-auth-plugin \
    kubectl
  sudo rm -rf /var/lib/apt/lists
}

#######################################
# Determines the version branch under test from Kokoro environment.
# Globals:
#   KOKORO_JOB_NAME
#   KOKORO_BUILD_INITIATOR
#   PSM_FORCE_TESTING_VERSION: Forces the testing version to be something else.
#   TESTING_VERSION: Populated with the version branch under test,
#                    f.e. master, dev, v1.42.x.
# Outputs:
#   Sets TESTING_VERSION global variable.
#######################################
kokoro_get_testing_version() {
  # All grpc kokoro jobs names structured to have the version identifier in the third position:
  # - grpc/core/master/linux/...
  # - grpc/core/v1.42.x/branch/linux/...
  # - grpc/java/v1.47.x/branch/...
  # - grpc/go/v1.47.x/branch/...
  # - grpc/node/v1.6.x/...
  local version_from_job_name
  version_from_job_name=$(echo "${KOKORO_JOB_NAME}" | cut -d '/' -f3)

  if [[ -n "${PSM_FORCE_TESTING_VERSION}" ]]; then
    # Allows to override the testing version, and force tagging the built
    # images, if necessary.
    readonly TESTING_VERSION="${PSM_FORCE_TESTING_VERSION}"
  elif [[ "${KOKORO_BUILD_INITIATOR:-anonymous}" != "kokoro" ]]; then
    # If not initiated by Kokoro, it's a dev branch.
    # This allows to know later down the line that the built image doesn't need
    # to be tagged, and avoid overriding an actual versioned image used in tests
    # (e.g. v1.42.x, master) with a dev build.
    if [[ -n "${version_from_job_name}" ]]; then
      readonly TESTING_VERSION="dev-${version_from_job_name}"
    else
      readonly TESTING_VERSION="dev"
    fi
  else
    readonly TESTING_VERSION="${version_from_job_name}"
  fi
}

#######################################
# Installs and configures the test driver on Kokoro VM.
#
# Deprecated. Use psm::setup::kokoro
#
# Globals:
#   KOKORO_ARTIFACTS_DIR
#   KOKORO_JOB_NAME
#   TEST_DRIVER_REPO_NAME
#   TESTING_VERSION: Populated with the version branch under test, f.e. v1.42.x, master
#   SRC_DIR: Populated with absolute path to the source repo on Kokoro VM
#   TEST_DRIVER_REPO_DIR: Populated with the path to the repo containing
#                         the test driver
#   TEST_DRIVER_FULL_DIR: Populated with the path to the test driver source code
#   TEST_DRIVER_FLAGFILE: Populated with relative path to test driver flagfile
#   TEST_XML_OUTPUT_DIR: Populated with the path to test xUnit XML report
#   KUBE_CONTEXT: Populated with name of kubectl context with GKE cluster access
#   SECONDARY_KUBE_CONTEXT: Populated with name of kubectl context with secondary GKE cluster access, if any
#   GIT_ORIGIN_URL: Populated with the origin URL of git repo used for the build
#   GIT_COMMIT: Populated with the SHA-1 of git commit being built
#   GIT_COMMIT_SHORT: Populated with the short SHA-1 of git commit being built
# Arguments:
#   The name of github repository being built
# Outputs:
#   Writes the output to stdout, stderr, files
#######################################
kokoro_setup_test_driver() {
  # TODO(sergiitk): Remove after per-lang buildscripts are backported.
  # Unset noisy verbose mode often set in the parent scripts.
  set +x

  psm::tools::log "Starting Kokoro provisioning"

  local src_repository_name="${1:?Usage kokoro_setup_test_driver GITHUB_REPOSITORY_NAME}"
  # Capture Kokoro VM version info in the log.
  kokoro_print_version

  # Get testing version from the job name.
  kokoro_get_testing_version

  # Kokoro clones repo to ${KOKORO_ARTIFACTS_DIR}/github/${GITHUB_REPOSITORY}
  local github_root="${KOKORO_ARTIFACTS_DIR}/github"
  readonly SRC_DIR="${github_root}/${src_repository_name}"

  # Test artifacts dir: xml reports, logs, etc.
  local artifacts_dir="${KOKORO_ARTIFACTS_DIR}/artifacts"
  # Folders after $artifacts_dir reported as target name
  readonly TEST_XML_OUTPUT_DIR="${artifacts_dir}/${KOKORO_JOB_NAME}"
  readonly BUILD_LOGS_ROOT="${TEST_XML_OUTPUT_DIR}"

  mkdir -p "${artifacts_dir}" "${TEST_XML_OUTPUT_DIR}" "${BUILD_LOGS_ROOT}"
  parse_src_repo_git_info SRC_DIR
  kokoro_write_sponge_properties

  psm::tools::log "Installing packages with apt, see install-apt.log"
  kokoro_install_dependencies &> "${BUILD_LOGS_ROOT}/install-apt.log"

  # Get kubectl cluster credentials.
  psm::tools::log "Fetching GKE cluster credentials"
  gcloud_get_cluster_credentials

  # Install the driver.
  local test_driver_repo_dir
  test_driver_repo_dir="${TEST_DRIVER_REPO_DIR:-$(mktemp -d)/${TEST_DRIVER_REPO_NAME}}"
  test_driver_install "${test_driver_repo_dir}"
  # shellcheck disable=SC2034  # Used in the main script
  readonly TEST_DRIVER_FLAGFILE="config/grpc-testing.cfg"
}

#######################################
# Installs and configures the test driver for testing build script locally.
# Globals:
#   TEST_DRIVER_REPO_NAME
#   TEST_DRIVER_REPO_DIR: Unless provided, populated with a temporary dir with
#                         the path to the test driver repo
#   SRC_DIR: Populated with absolute path to the source repo
#   KUBE_CONTEXT: Populated with name of kubectl context with GKE cluster access
#   TEST_DRIVER_FLAGFILE: Populated with relative path to test driver flagfile
#   TEST_XML_OUTPUT_DIR: Populated with the path to test xUnit XML report
#   GIT_ORIGIN_URL: Populated with the origin URL of git repo used for the build
#   GIT_COMMIT: Populated with the SHA-1 of git commit being built
#   GIT_COMMIT_SHORT: Populated with the short SHA-1 of git commit being built
#   SECONDARY_KUBE_CONTEXT: Populated with name of kubectl context with secondary GKE cluster access, if any
# Arguments:
#   The path to the folder containing the build script
# Outputs:
#   Writes the output to stdout, stderr, files
#######################################
local_setup_test_driver() {
  local script_dir="${1:?Usage: local_setup_test_driver SCRIPT_DIR}"
  readonly SRC_DIR="$(git -C "${script_dir}" rev-parse --show-toplevel)"
  parse_src_repo_git_info "${SRC_DIR}"
  readonly KUBE_CONTEXT="${KUBE_CONTEXT:-$(kubectl config current-context)}"
  readonly SECONDARY_KUBE_CONTEXT="${SECONDARY_KUBE_CONTEXT}"

  # Never override docker image for local runs, unless explicitly forced.
  if [[ -n "${PSM_FORCE_TESTING_VERSION}" ]]; then
    readonly TESTING_VERSION="${PSM_FORCE_TESTING_VERSION}"
  else
    readonly TESTING_VERSION="dev"
  fi

  local test_driver_repo_dir
  test_driver_repo_dir="${TEST_DRIVER_REPO_DIR:-$(mktemp -d)/${TEST_DRIVER_REPO_NAME}}"
  test_driver_install "${test_driver_repo_dir}"

  # shellcheck disable=SC2034  # Used in the main script
  readonly TEST_DRIVER_FLAGFILE="config/local-dev.cfg"
  # Test out
  readonly TEST_XML_OUTPUT_DIR="${TEST_DRIVER_FULL_DIR}/out"
  readonly BUILD_LOGS_ROOT="${TEST_XML_OUTPUT_DIR}"
  mkdir -p "${TEST_XML_OUTPUT_DIR}" "${BUILD_LOGS_ROOT}"
}

#######################################
# Tag and push the given Docker image
# Arguments:
#   The Docker image name
#   The Docker image original tag name
#   The Docker image new tag name
# Outputs:
#   Writes the output to stdout, stderr, files
#######################################
tag_and_push_docker_image() {
  local image_name="$1"
  local from_tag="$2"
  local to_tag="$3"

  psm::tools::run_verbose docker tag "${image_name}:${from_tag}" "${image_name}:${to_tag}"
  psm::tools::run_verbose docker push "${image_name}:${to_tag}"
}<|MERGE_RESOLUTION|>--- conflicted
+++ resolved
@@ -260,7 +260,6 @@
   psm::tools::run_verbose python -m "tests.${test_name}" "${PSM_TEST_FLAGS[@]}"
 }
 
-<<<<<<< HEAD
 # --- SPIFFE TESTS ------------------
 
 #######################################
@@ -300,10 +299,7 @@
   psm::tools::run_verbose python -m "tests.${test_name}" "${PSM_TEST_FLAGS[@]}"
 }
 
-# --- Fallback TESTS ------------------
-=======
 # --- PSM Light TESTS ------------------
->>>>>>> 1671e73d
 
 #######################################
 # PSM Light Test Suite setup.
