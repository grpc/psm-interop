---
apiVersion: apps/v1
kind: Deployment
metadata:
  name: ${deployment_name}
  namespace: ${namespace_name}
  labels:
    app: ${app_label}
    deployment_id: ${deployment_id}
    owner: xds-k8s-interop-test
spec:
  replicas: 1
  selector:
    matchLabels:
      app: ${app_label}
      deployment_id: ${deployment_id}
  template:
    metadata:
      labels:
        app: ${app_label}
        deployment_id: ${deployment_id}
        owner: xds-k8s-interop-test
    spec:
      % if service_account_name:
      serviceAccountName: ${service_account_name}
      % endif
      containers:
        - name: ${deployment_name}
          image: ${image_name}
          imagePullPolicy: Always
          startupProbe:
            tcpSocket:
              port: ${stats_port}
            periodSeconds: 3
            ## Extend the number of probes well beyond the duration of the test
            ## driver waiting for the container to start.
            failureThreshold: 1000
          args:
            - "--server=${server_target}"
            - "--stats_port=${stats_port}"
            - "--qps=${qps}"
            - "--rpc=${rpc}"
            - "--metadata=${metadata}"
            % if secure_mode:
            - "--secure_mode=${secure_mode}"
            % endif
            % if request_payload_size > 0:
            - "--request_payload_size=${request_payload_size}"
            % endif
            % if response_payload_size > 0:
            - "--response_payload_size=${response_payload_size}"
            % endif
            - "--print_response=${print_response}"
            % if enable_csm_observability:
            - "--enable_csm_observability=true"
            % endif
          ports:
            - containerPort: ${stats_port}
          env:
            - name: GRPC_TRACE
              value: "xds_client"
            - name: GRPC_XDS_BOOTSTRAP
              value: "/tmp/grpc-xds/td-grpc-bootstrap.json"
            - name: GRPC_EXPERIMENTAL_XDS_AUTHORITY_REWRITE
              value: "true"
            - name: GRPC_EXPERIMENTAL_XDS_SYSTEM_ROOT_CERTS
              value: "true"
            - name: GRPC_EXPERIMENTAL_XDS_GCP_AUTHENTICATION_FILTER
              value: "true"
            - name: GRPC_XDS_EXPERIMENTAL_ENABLE_RING_HASH
              value: "true"
            - name: GRPC_XDS_EXPERIMENTAL_ENABLE_RETRY
              value: "true"
            - name: GRPC_EXPERIMENTAL_ENABLE_OUTLIER_DETECTION
              value: "true"
            - name: GRPC_EXPERIMENTAL_XDS_CUSTOM_LB_CONFIG
              value: "true"
            - name: GRPC_EXPERIMENTAL_XDS_ENABLE_OVERRIDE_HOST
              value: "true"
            % if enable_dualstack:
            - name: GRPC_EXPERIMENTAL_ENABLE_NEW_PICK_FIRST
              value: "true"
            - name: GRPC_EXPERIMENTAL_XDS_DUALSTACK_ENDPOINTS
              value: "true"
            % endif
            % if csm_workload_name:
            - name: CSM_WORKLOAD_NAME
              value: ${csm_workload_name}
            % endif
            % if csm_canonical_service_name:
            - name: CSM_CANONICAL_SERVICE_NAME
              value: ${csm_canonical_service_name}
            % endif
            % if enable_csm_observability:
            - name: POD_NAME
              valueFrom:
                fieldRef:
                  fieldPath: metadata.name
            - name: NAMESPACE_NAME
              valueFrom:
                fieldRef:
                  fieldPath: metadata.namespace
            - name: OTEL_RESOURCE_ATTRIBUTES
              value: k8s.pod.name=$(POD_NAME),k8s.namespace.name=$(NAMESPACE_NAME)
            % endif
          volumeMounts:
            - mountPath: /tmp/grpc-xds/
              name: grpc-td-conf
              readOnly: true
          resources:
            limits:
              cpu: 800m
              memory: 512Mi
            requests:
              cpu: 100m
              memory: 512Mi
      initContainers:
        - name: grpc-td-init
          image: ${td_bootstrap_image}
          imagePullPolicy: Always
          args:
            - "--output=/tmp/bootstrap/td-grpc-bootstrap.json"
            - "--vpc-network-name=${network}"
            % if xds_server_uri:
            - "--xds-server-uri=${xds_server_uri}"
            % endif
            % if config_mesh:
            - "--config-mesh=${config_mesh}"
            % endif
            % if generate_mesh_id:
            - "--generate-mesh-id-experimental"
            % endif
            % if is_trusted_xds_server_experimental:
<<<<<<< HEAD
            - "--is-trusted-xds-server-experimental=true"
=======
            - "--is-trusted-xds-server-experimental"
>>>>>>> d92653bc
            % endif
          resources:
            limits:
              cpu: 100m
              memory: 100Mi
            requests:
              cpu: 10m
              memory: 100Mi
          volumeMounts:
            - mountPath: /tmp/bootstrap/
              name: grpc-td-conf
      volumes:
        - name: grpc-td-conf
          emptyDir:
            medium: Memory
...<|MERGE_RESOLUTION|>--- conflicted
+++ resolved
@@ -131,11 +131,7 @@
             - "--generate-mesh-id-experimental"
             % endif
             % if is_trusted_xds_server_experimental:
-<<<<<<< HEAD
-            - "--is-trusted-xds-server-experimental=true"
-=======
             - "--is-trusted-xds-server-experimental"
->>>>>>> d92653bc
             % endif
           resources:
             limits:
